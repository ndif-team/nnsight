--- conflicted
+++ resolved
@@ -92,7 +92,6 @@
     return inner
 
 
-<<<<<<< HEAD
 DEFAULT_PATCHER.add(Patch(autocast, wrap_autocast(autocast.__init__), "__init__"))
 
 
@@ -118,24 +117,6 @@
     return inner
 
 DEFAULT_PATCHER.add(Patch(Tensor, wrap_backward(Tensor.backward), "backward"))
-=======
-from torch.amp.autocast_mode import autocast
-
-def wrap_autocast(func):
-    
-    @wraps(func)
-    def inner(self, device_type:str, *args, **kwargs):
-        
-        if device_type == "meta":
-            device_type = "cpu"
-            
-        return func(self, device_type, *args, **kwargs)
-        
-    return inner
-
-
-DEFAULT_PATCHER.add(Patch(autocast, wrap_autocast(autocast.__init__), "__init__"))
->>>>>>> 296cc248
 
 DEFAULT_PATCHER.__enter__()
 
