from __future__ import annotations

import weakref
from types import BuiltinFunctionType
from types import FunctionType as FuncType
from types import MethodDescriptorType
from typing import Any, Dict, List, Literal, Optional, Union

import torch
from pydantic import (
    BaseModel,
    ConfigDict,
    Field,
    PrivateAttr,
    Strict,
    field_validator,
    model_serializer,
)
from pydantic.functional_validators import AfterValidator
from typing_extensions import Annotated

from ...contexts.session.Iterator import Iterator
from ...contexts.session.Session import Session
from ...contexts.Tracer import Tracer
from ...models.NNsightModel import NNsight
from ...tracing import protocols
from ...tracing.Bridge import Bridge
from ...tracing.Graph import Graph
from ...tracing.Node import Node
from . import FUNCTIONS_WHITELIST, get_function_name


class DeserializeHandler:

    def __init__(
        self,
        graph: Graph = None,
        nodes: Dict[str, Union[NodeModel, NodeType]] = None,
        model: NNsight = None,
        bridge: Bridge = None,
    ) -> None:

        self.graph = graph
        self.nodes = nodes
        self.model = model
        self.bridge = bridge


FUNCTION = Union[BuiltinFunctionType, FuncType, MethodDescriptorType, type]
PRIMITIVE = Union[int, float, str, bool, None]


class BaseNNsightModel(BaseModel):
    model_config = ConfigDict(arbitrary_types_allowed=True)

    type_name: Literal["TYPE_NAME"]

    def deserialize(self, handler: DeserializeHandler):
        raise NotImplementedError()


def try_deserialize(value: BaseNNsightModel | Any, handler: DeserializeHandler):

    if isinstance(value, BaseNNsightModel):

        return value.deserialize(handler)

    return value


### Custom Pydantic types for all supported base types
class NodeModel(BaseNNsightModel):

    type_name: Literal["NODE"] = "NODE"

    class Reference(BaseNNsightModel):
        type_name: Literal["NODE_REFERENCE"] = "NODE_REFERENCE"

        name: str

        def deserialize(self, handler: DeserializeHandler) -> Node:
            return handler.nodes[self.name].deserialize(handler)

    name: str
    target: Union[FunctionModel, FunctionType]
    args: List[ValueTypes] = []
    kwargs: Dict[str, ValueTypes] = {}
<<<<<<< HEAD
    condition: Union[
        NodeReferenceType, NodeModel.Reference, None
    ] = None
    
    @model_serializer(mode='wrap')
=======
    condition: None | Union[NodeReferenceType, NodeModel.Reference] = None

    @model_serializer(mode="wrap")
>>>>>>> f9cc9eb5
    def serialize_model(self, handler):

        dump = handler(self)

        if self.condition is None:

            dump.pop("condition")

        if not self.kwargs:

            dump.pop("kwargs")

        if not self.args:

            dump.pop("args")

        return dump

    def deserialize(self, handler: DeserializeHandler) -> Node:

        if self.name in handler.graph.nodes:
            return handler.graph.nodes[self.name]

        node = handler.graph.create(
            proxy_value=None,
            target=self.target.deserialize(handler),
            args=[try_deserialize(value, handler) for value in self.args],
            kwargs={
                key: try_deserialize(value, handler)
                for key, value in self.kwargs.items()
            },
            name=self.name,
        ).node

        node.cond_dependency = try_deserialize(self.condition, handler)

        if isinstance(node.cond_dependency, Node):
            node.cond_dependency.listeners.append(weakref.proxy(node))

        return node


class TensorModel(BaseNNsightModel):

    type_name: Literal["TENSOR"] = "TENSOR"

    values: List
    dtype: str

    def deserialize(self, handler: DeserializeHandler) -> torch.Tensor:
        dtype = getattr(torch, self.dtype)
        return torch.tensor(self.values, dtype=dtype)


class SliceModel(BaseNNsightModel):

    type_name: Literal["SLICE"] = "SLICE"

    start: ValueTypes
    stop: ValueTypes
    step: ValueTypes

    def deserialize(self, handler: DeserializeHandler) -> slice:

        return slice(
            try_deserialize(self.start, handler),
            try_deserialize(self.stop, handler),
            try_deserialize(self.step, handler),
        )


class EllipsisModel(BaseNNsightModel):

    type_name: Literal["ELLIPSIS"] = "ELLIPSIS"

    def deserialize(
        self, handler: DeserializeHandler
    ) -> type(
        ...
    ):  # It will be better to use EllipsisType, but it requires python>=3.10
        return ...


class ListModel(BaseNNsightModel):

    type_name: Literal["LIST"] = "LIST"

    values: List[ValueTypes]

    def deserialize(self, handler: DeserializeHandler) -> list:
        return [try_deserialize(value, handler) for value in self.values]


class TupleModel(BaseNNsightModel):

    type_name: Literal["TUPLE"] = "TUPLE"

    values: List[ValueTypes]

    def deserialize(self, handler: DeserializeHandler) -> tuple:
        return tuple([try_deserialize(value, handler) for value in self.values])


class DictModel(BaseNNsightModel):

    type_name: Literal["DICT"] = "DICT"

    values: Dict[str, ValueTypes]

    def deserialize(self, handler: DeserializeHandler) -> dict:
        return {
            key: try_deserialize(value, handler)
            for key, value in self.values.items()
        }


class FunctionWhitelistError(Exception):
    pass


class FunctionModel(BaseNNsightModel):

    type_name: Literal["FUNCTION"] = "FUNCTION"

    function_name: str

    @classmethod
    def check_function_whitelist(cls, qualname: str) -> str:
        if qualname not in FUNCTIONS_WHITELIST:
            raise FunctionWhitelistError(
                f"Function with name `{qualname}` not in function whitelist."
            )

        return qualname

    def deserialize(self, handler: DeserializeHandler) -> FUNCTION:

        FunctionModel.check_function_whitelist(self.function_name)

        return FUNCTIONS_WHITELIST[self.function_name]


class GraphModel(BaseNNsightModel):

    type_name: Literal["GRAPH"] = "GRAPH"

    # We have a reference to the real Graph in the pydantic to be used by optimization logic
    graph: Graph = Field(exclude=True, default=None, validate_default=False)

    id: int
    sequential: bool
    debug: bool
    nodes: Dict[str, Union["NodeModel", "NodeType"]]

    def deserialize(self, handler: DeserializeHandler) -> Graph:

<<<<<<< HEAD
        graph = Graph(validate=False, sequential=self.sequential, graph_id=self.id, debug=self.debug)
=======
        graph = Graph(
            validate=False, sequential=self.sequential, graph_id=self.id
        )
>>>>>>> f9cc9eb5

        handler.graph = graph
        handler.nodes = self.nodes

        # To preserve order
        nodes = {}

        for node_name, node in self.nodes.items():

            node.deserialize(handler)

            # To preserve order
            nodes[node_name] = graph.nodes[node_name]

        # To preserve order
        graph.nodes = nodes

        return graph


class TracerModel(BaseNNsightModel):

    type_name: Literal["TRACER"] = "TRACER"

    kwargs: Dict[str, ValueTypes]
    invoker_inputs: List[ValueTypes]
    graph: Union[GraphModel, GraphType]

    def deserialize(self, handler: DeserializeHandler) -> Tracer:

        _graph = handler.graph
        _nodes = handler.nodes

        graph = self.graph.deserialize(handler)

        handler.graph = graph

        kwargs = {
            key: try_deserialize(value, handler)
            for key, value in self.kwargs.items()
        }

        invoker_inputs = [
            try_deserialize(invoker_input, handler)
            for invoker_input in self.invoker_inputs
        ]

        tracer = Tracer(
            None, handler.model, bridge=handler.bridge, graph=graph, **kwargs
        )
        tracer._invoker_inputs = invoker_inputs

        handler.graph = _graph
        handler.nodes = _nodes

        return tracer


class IteratorModel(BaseNNsightModel):

    type_name: Literal["ITERATOR"] = "ITERATOR"

    data: ValueTypes

    graph: Union[GraphModel, GraphType]

    def deserialize(self, handler: DeserializeHandler) -> Iterator:

        _graph = handler.graph
        _nodes = handler.nodes

        graph = self.graph.deserialize(handler)

        handler.graph = graph

        data = try_deserialize(self.data, handler)

        iterator = Iterator(data, None, bridge=handler.bridge, graph=graph)

        handler.graph = _graph
        handler.nodes = _nodes

        return iterator


class SessionModel(BaseNNsightModel):

    type_name: Literal["SESSION"] = "SESSION"

    graph: Union[GraphModel, GraphType]

    def deserialize(self, handler: DeserializeHandler) -> Session:

        bridge = Bridge()

        handler.bridge = bridge

        graph = self.graph.deserialize(handler)

        bridge.add(graph)

        session = Session(None, handler.model, bridge=bridge, graph=graph)

        return session


### Define Annotated types to convert objects to their custom Pydantic counterpart

GraphType = Annotated[
    Graph,
    AfterValidator(
        lambda value: GraphModel(
<<<<<<< HEAD
            id=value.id, sequential=value.sequential, nodes=value.nodes, debug=value.debug
=======
            id=value.id,
            sequential=value.sequential,
            nodes=value.nodes,
            graph=value,
>>>>>>> f9cc9eb5
        )
    ),
]

TensorType = Annotated[
    torch.Tensor,
    AfterValidator(
        lambda value: TensorModel(
            values=value.tolist(), dtype=str(value.dtype).split(".")[-1]
        )
    ),
]

SliceType = Annotated[
    slice,
    AfterValidator(
        lambda value: SliceModel(
            start=value.start, stop=value.stop, step=value.step
        )
    ),
]

EllipsisType = Annotated[
    type(
        ...
    ),  # It will be better to use EllipsisType, but it requires python>=3.10
    AfterValidator(lambda value: EllipsisModel()),
]


ListType = Annotated[
    list, AfterValidator(lambda value: ListModel(values=value))
]

TupleType = Annotated[
    tuple,
    Strict(),
    AfterValidator(lambda value: TupleModel(values=list(value))),
]

DictType = Annotated[
    dict, AfterValidator(lambda value: DictModel(values=value))
]

FunctionType = Annotated[
    FUNCTION,
    AfterValidator(
        lambda value: FunctionModel(function_name=get_function_name(value))
    ),
]

NodeReferenceType = Annotated[
    Node, AfterValidator(lambda value: NodeModel.Reference(name=value.name))
]

NodeType = Annotated[
    Node,
    AfterValidator(
        lambda value: NodeModel(
            name=value.name,
            target=value.target,
            args=value.args,
            kwargs=value.kwargs,
            condition=value.cond_dependency,
        )
    ),
]

TracerType = Annotated[
    Tracer,
    AfterValidator(
        lambda value: TracerModel(
            kwargs=value._kwargs,
            invoker_inputs=value._invoker_inputs,
            graph=value.graph,
        )
    ),
]

IteratorType = Annotated[
    Iterator,
    AfterValidator(
        lambda value: IteratorModel(graph=value.graph, data=value.data)
    ),
]

SessionType = Annotated[
    Session,
    AfterValidator(lambda value: SessionModel(graph=value.graph)),
]

### Register all custom Pydantic objects to convert objects to
TOTYPES = Union[
    TracerModel,
    IteratorModel,
    SessionModel,
    NodeModel.Reference,
    SliceModel,
    TensorModel,
    TupleModel,
    ListModel,
    DictModel,
    EllipsisModel,
]
### Register all Annotated types objects to convert objects from
FROMTYPES = Union[
    TracerType,
    IteratorType,
    SessionType,
    NodeReferenceType,
    SliceType,
    TensorType,
    TupleType,
    ListType,
    DictType,
    EllipsisType,
]

### Final registration
ValueTypes = Union[
    PRIMITIVE,
    Annotated[
        TOTYPES,
        Field(discriminator="type_name"),
    ],
    FROMTYPES,
]<|MERGE_RESOLUTION|>--- conflicted
+++ resolved
@@ -85,17 +85,9 @@
     target: Union[FunctionModel, FunctionType]
     args: List[ValueTypes] = []
     kwargs: Dict[str, ValueTypes] = {}
-<<<<<<< HEAD
-    condition: Union[
-        NodeReferenceType, NodeModel.Reference, None
-    ] = None
-    
-    @model_serializer(mode='wrap')
-=======
     condition: None | Union[NodeReferenceType, NodeModel.Reference] = None
 
     @model_serializer(mode="wrap")
->>>>>>> f9cc9eb5
     def serialize_model(self, handler):
 
         dump = handler(self)
@@ -252,13 +244,7 @@
 
     def deserialize(self, handler: DeserializeHandler) -> Graph:
 
-<<<<<<< HEAD
         graph = Graph(validate=False, sequential=self.sequential, graph_id=self.id, debug=self.debug)
-=======
-        graph = Graph(
-            validate=False, sequential=self.sequential, graph_id=self.id
-        )
->>>>>>> f9cc9eb5
 
         handler.graph = graph
         handler.nodes = self.nodes
@@ -371,14 +357,11 @@
     Graph,
     AfterValidator(
         lambda value: GraphModel(
-<<<<<<< HEAD
-            id=value.id, sequential=value.sequential, nodes=value.nodes, debug=value.debug
-=======
             id=value.id,
             sequential=value.sequential,
             nodes=value.nodes,
             graph=value,
->>>>>>> f9cc9eb5
+            debug=value.debug
         )
     ),
 ]
