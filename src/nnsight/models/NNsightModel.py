--- conflicted
+++ resolved
@@ -8,6 +8,7 @@
 from transformers import AutoConfig, AutoModel
 
 from .. import util
+from ..mappings import get_mapping
 from ..mappings import get_mapping
 from ..contexts.Runner import Runner
 from ..envoy import Envoy
@@ -81,10 +82,6 @@
             if self._unified:
                 model_class = self._model.__class__.__name__
                 unified_map = get_mapping(model_class)
-<<<<<<< HEAD
-=======
-                print(unified_map)
->>>>>>> e24fc776
                 self._envoy = Envoy(self._model, name_map = unified_map)
             else:
                 self._envoy = Envoy(self._model)
