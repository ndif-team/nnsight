--- conflicted
+++ resolved
@@ -480,6 +480,7 @@
                     if not node.executed():
                         node.clean()
             finally:
+                intervention_handler.destroy()
                 logger.info(f"Completed `{self._model_key}`")
 
     def batch(
@@ -504,14 +505,8 @@
         else:
             batched_input = tuple()
 
-<<<<<<< HEAD
         return batched_input, batch_groups
-=======
-            finally:
-                intervention_handler.destroy()
-
-        logger.info(f"Completed `{self._model_key}`")
->>>>>>> 58a0d6c9
+
 
     def dispatch_model(self, *args, **kwargs) -> None:
         """Dispatch ._model to have real parameters  using ._load(...)."""
