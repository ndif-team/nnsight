from __future__ import annotations

import inspect
import weakref
from contextlib import AbstractContextManager
from typing import TYPE_CHECKING, Any, Callable, List, Tuple

from .. import pydantics, util
from ..intervention import InterventionProxy
from ..tracing import protocols
from ..tracing.Graph import Graph
from ..tracing.Node import Node
from .backends import (AccumulatorMixin, Backend, IteratorMixin, LocalMixin,
                       RemoteMixin)
from .Invoker import Invoker

if TYPE_CHECKING:
    from ..models.NNsightModel import NNsight
    from ..pydantics.Request import RequestModel
    from ..pydantics.Response import ResultModel
    from .accum.Accumulator import Accumulator


class Tracer(
    AbstractContextManager, LocalMixin, RemoteMixin, AccumulatorMixin, IteratorMixin
):
    """The Tracer class creates a :class:`nnsight.tracing.Graph.Graph` around the ._model of a :class:`nnsight.models.NNsightModel.NNsight` which tracks and manages the operations performed on the inputs and outputs of said model.

    Attributes:
        _model (nnsight.models.NNsightModel.NNsight): nnsight Model object that ths context manager traces and executes.
        _graph (nnsight.tracing.Graph.Graph): Graph which traces operations performed on the input and output of modules' Envoys are added and later executed.
        _args (List[Any]): Positional arguments to be passed to function that executes the model.
        _kwargs (Dict[str,Any]): Keyword arguments to be passed to function that executes the model.
        _batch_size (int): Batch size of the most recent input. Used by Envoy to create input/output proxies.
        _batch_start (int): Batch start of the most recent input. Used by Envoy to create input/output proxies.
        _batched_input (Any): Batched version of all inputs involved in this Tracer.
        _invoker (Invoker): Currently open Invoker.
    """

    def __init__(
        self,
        backend: Backend,
        model: "NNsight",
        graph: Graph = None,
        validate: bool = False,
        **kwargs,
    ) -> None:

        self._model = model

        self._graph = (
            Graph(proxy_class=model.proxy_class, validate=validate)
            if graph is None
            else graph
        )

        protocols.ApplyModuleProtocol.set_module(self._graph, self._model)

        self._backend = backend

        self._kwargs = kwargs

        self._invoker: Invoker = None

        self._batch_size: int = 0
        self._batch_start: int = 0

        self._batched_input: Any = None

        # Module Envoys need to know about the current Tracer to create the correct proxies.
        self._model._envoy._set_tracer(weakref.proxy(self))

    def __getattr__(self, key: Any) -> Any:
        """Wrapper of .model._envoy's attributes to access module Envoy inputs and outputs.

        Returns:
            Any: Attribute.
        """
        return getattr(self._model._envoy, key)

    def __enter__(self) -> Tracer:
        return self

    def __exit__(self, exc_type, exc_val, exc_tb) -> None:
        if isinstance(exc_val, BaseException):
            raise exc_val

        self._backend(self)

    def invoke(self, *inputs: Tuple[Any], **kwargs) -> Invoker:
        """Create an Invoker context dor a given input.

        Raises:
            Exception: If an Invoker context is already open

        Returns:
            Invoker: Invoker.
        """

        if self._invoker is not None:

            raise Exception("Can't create an invoker context with one already open!")

        return Invoker(self, *inputs, **kwargs)

    def next(self, increment: int = 1) -> None:
        """Increments call_iter of all module Envoys. Useful when doing iterative/generative runs.

        Args:
            increment (int): How many call_iter to increment at once. Defaults to 1.
        """

        self._model._envoy.next(increment=increment, propagate=True)

    def apply(
        self, target: Callable, validate: bool = False, *args, **kwargs
    ) -> InterventionProxy:
        """Helper method to directly add a function to the intervention graph.

        Args:
            target (Callable): Function to apply
            validate (bool): If to try and run this operation in FakeMode to test it out and scan it.

        Returns:
            InterventionProxy: Proxy of applying that function.
        """
<<<<<<< HEAD
        return self._graph.add(target=target, args=args, kwargs=kwargs)

    ##### BACKENDS ###############################

    def local_backend_execute(self):

        self._graph.compile()

        protocols.ApplyModuleProtocol.set_module(self._graph, self._model._model)

        _batched_input = self._batched_input

        # If ths graph has a Bridge, we need to check for Nodes in the input itself.
        if protocols.BridgeProtocol.has_bridge(self._graph):

            def get_value(node: Node):

                value = node.args[0].value

                node.set_value(None)

                return value

            _batched_input = util.apply(_batched_input, get_value, Node)

        self._model.interleave(
            self._model._execute,
            self._graph,
            *_batched_input,
            **self._kwargs,
        )

        self._graph.alive = False
        self._graph = None

    def remote_backend_create_request(self) -> "RequestModel":

        from ..pydantics.Request import RequestModel

        return RequestModel(object=self, repo_id=self._model._model_key)

    def remote_backend_create_result(
        self,
    ) -> "ResultModel":
        
        # TODO

        from ..pydantics.Response import ResultModel

        saves = ResultModel.from_graph(self._graph)

        return ResultModel(saves=[saves])

    def remote_backend_handle_result(self, result: pydantics.ResultModel) -> None:

        # Set save data.
        # TODO
        for name, value in result.saves.items():
            self._graph.nodes[name]._value = value

        self._graph.alive = False
        self._graph = None

    def accumulator_backend_handle(self, accumulator: "Accumulator") -> None:

        accumulator.collector_stack[-1].collection.append(self)

        protocols.BridgeProtocol.set_bridge(self._graph, accumulator.bridge)

        accumulator.bridge.add(self._graph)

    def iterator_backend_execute(self, last_iter: bool = False) -> None:

        graph = self._graph

        self.local_backend_execute()

        if not last_iter:

            self._graph = graph
            self._graph.alive = True
=======
        return self._graph.add(
            target=target,
            value=inspect._empty if validate else None,
            args=args,
            kwargs=kwargs,
        )
>>>>>>> b879b799
<|MERGE_RESOLUTION|>--- conflicted
+++ resolved
@@ -124,8 +124,12 @@
         Returns:
             InterventionProxy: Proxy of applying that function.
         """
-<<<<<<< HEAD
-        return self._graph.add(target=target, args=args, kwargs=kwargs)
+        return self._graph.add(
+            target=target,
+            value=inspect._empty if validate else None,
+            args=args,
+            kwargs=kwargs,
+        )
 
     ##### BACKENDS ###############################
 
@@ -169,7 +173,7 @@
     def remote_backend_create_result(
         self,
     ) -> "ResultModel":
-        
+
         # TODO
 
         from ..pydantics.Response import ResultModel
@@ -205,12 +209,4 @@
         if not last_iter:
 
             self._graph = graph
-            self._graph.alive = True
-=======
-        return self._graph.add(
-            target=target,
-            value=inspect._empty if validate else None,
-            args=args,
-            kwargs=kwargs,
-        )
->>>>>>> b879b799
+            self._graph.alive = True