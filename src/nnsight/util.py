--- conflicted
+++ resolved
@@ -157,7 +157,7 @@
 
         return args
 
-<<<<<<< HEAD
+
 class NNsightError(Exception):
     """NNsight Execption class for raising error during execution.
     
@@ -172,7 +172,7 @@
         self.graph_id = graph_id
         self.node_name = node_name
         super().__init__(self.message)
-=======
+
 
 H = TypeVar("H")
 P = TypeVar("P")
@@ -183,5 +183,4 @@
 
 
 def hint(cls: Type[P | TypeHint[H]]) -> Union[Type[H], Type[P]]:
-    return cls
->>>>>>> f9cc9eb5
+    return cls