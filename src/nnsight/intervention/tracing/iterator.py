from typing import Callable, TYPE_CHECKING, Any, Union
from .base import Tracer
from ..interleaver import Interleaver, Mediator
from .util import try_catch

class IteratorProxy:
    
    def __init__(self, interleaver: Interleaver):
        self.interleaver = interleaver
        
    def __getitem__(self, iteration: Union[int, slice]):
        return IteratorTracer(iteration, self.interleaver)
    
class IteratorTracer(Tracer):
    
    def __init__(self, iteration: Union[int, slice], interleaver: Interleaver):
        super().__init__()
        
        self.interleaver = interleaver
        
        self.iteration = iteration
        
    def compile(self):
        """
        Compile the captured source code as a callable function.

        Wraps the captured code in a function definition that accepts the
        necessary context parameters for execution.

        Returns:
            A callable function that executes the captured code block
        """

        iteration_var_name = self.info.node.items[0].optional_vars.id if self.info.node.items[0].optional_vars is not None else "__nnsight_iteration__"

        # Wrap the captured code in a function definition with appropriate parameters
        self.info.source = [
            f"def __nnsight_tracer_{id(self)}__(__nnsight_mediator__, __nnsight_tracing_info__, {iteration_var_name}):\n",
            "    __nnsight_mediator__.pull()\n",
            *try_catch(
                self.info.source,
                exception_source=["__nnsight_mediator__.exception(exception)\n"],
                else_source=["__nnsight_mediator__.end()\n"],
            ),
        ]
        
        self.info.start_line -= 2
        
    def execute(self, fn: Callable):
                
<<<<<<< HEAD
        mediator = Mediator(fn, self.info, batch_group=self.interleaver.current.batch_group, stop=self.interleaver.current.all_stop)
=======
        mediator = Mediator(fn, self.info, batch_group=self.interleaver.current.batch_group)
>>>>>>> 98926d52
        mediator.name = "Iterator" + mediator.name
        
        self.interleaver.current.iter(mediator, self.iteration)
    
    
    <|MERGE_RESOLUTION|>--- conflicted
+++ resolved
@@ -47,12 +47,9 @@
         self.info.start_line -= 2
         
     def execute(self, fn: Callable):
-                
-<<<<<<< HEAD
+        
         mediator = Mediator(fn, self.info, batch_group=self.interleaver.current.batch_group, stop=self.interleaver.current.all_stop)
-=======
-        mediator = Mediator(fn, self.info, batch_group=self.interleaver.current.batch_group)
->>>>>>> 98926d52
+
         mediator.name = "Iterator" + mediator.name
         
         self.interleaver.current.iter(mediator, self.iteration)
