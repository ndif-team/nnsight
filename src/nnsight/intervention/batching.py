--- conflicted
+++ resolved
@@ -53,12 +53,8 @@
     def batch_groups(self, value: List[Tuple[int, int]]):
         self._batch_groups = value
         self._total_batch_size = None
-        
-<<<<<<< HEAD
-    def batch(self, batchable: Batchable, *args, **kwargs) -> Union[int, None]:
-=======
-    def batch(self, batchable: Batchable, *args, **kwargs) -> Tuple[Any, Any]:
->>>>>>> 98926d52
+
+    def batch(self, batchable: Batchable, *args, **kwargs) -> Tuple[Tuple[Any, Any], Union[int, None]]:
         
         if args or kwargs:
             
@@ -84,19 +80,10 @@
                 self.batch_groups.append((sum(self.batch_groups[-1]), batch_size))
                 
                 self.needs_batching = True
-<<<<<<< HEAD
 
-            return len(self.batch_groups) - 1
-            
-        return None
-=======
-                  
-        else:
-            self.batch_groups.append((-1, -1))
+            return (args, kwargs), len(self.batch_groups) - 1
 
-        return args, kwargs
->>>>>>> 98926d52
-            
+        return (args, kwargs), None
             
     def narrow(self, batch_group: Union[int, None], data:Any):
 
