from __future__ import annotations

import inspect
from types import MethodType
from typing import (TYPE_CHECKING, Any, Callable, Dict, List, Optional, Tuple,
                    Union)

import torch

from .. import util
from ..util import apply, fetch_attr
from .batching import Batchable
from .inject import convert as inject
from .tracing.base import Tracer, WithBlockNotFoundError
from .tracing.editing import EditingTracer
from .tracing.globals import Object
from .tracing.iterator import IteratorProxy
from .tracing.tracer import InterleavingTracer, ScanningTracer

if TYPE_CHECKING:
    from .interleaver import Interleaver
else:
    Interleaver = Any


class Envoy(Batchable):
    """
    A proxy class that wraps a PyTorch module to enable intervention during execution.

    This class provides access to module inputs and outputs during forward passes,
    and allows for modification of these values through an interleaving mechanism.
    It serves as the primary interface for inspecting and modifying the behavior
    of neural network modules during execution.

    Attributes:
        path (str): The module's location in the model hierarchy.
            Example: "model.encoder.layer1" indicates this module is the first layer of the encoder in the model.
        _module (torch.nn.Module): The underlying PyTorch module
        _source (Optional[EnvoySource]): Source code representation of the module
        _interleaver (Optional[Interleaver]): Interleaver for managing execution flow
        _default_mediators (List[List[str]]): List of default mediators created with .edit
        _children (List[Envoy]): List of child Envoys
        _alias (Dict[str, str]): Dictionary mapping aliases to actual names
    """

    def __init__(
        self,
        module: torch.nn.Module,
        interleaver: Optional[Interleaver] = None,
        path: Optional[str] = "model",
        rename: Optional[Dict[str, str]] = None,
        alias: Optional[Dict[str, str]] = None,
    ) -> None:
        """
        Initialize an Envoy for a PyTorch module.

        Args:
            module (torch.nn.Module): The PyTorch module to wrap
            interleaver (Optional[Interleaver]): Optional interleaver for managing execution flow
            path (Optional[str]): Optional path string representing the module's location in the model hierarchy
            rename (Optional[Dict[str, str]]): Optional dictionary mapping module names to alias names.
                Example: {"layer1": "first_layer", "layer2": "second_layer"}
            alias (Optional[Dict[str, str]]): Optional dictionary mapping alias names to actual names.
                Example: {"first_layer": "layer1", "second_layer": "layer2"}
        """
        self.path = path

        self._module = module
        self._module.__path__ = path

        self._source = None

        #TODO interleaver by reference
        self._interleaver = interleaver

        self._default_mediators: List[List[str]] = []

        self._children: List[Envoy] = []
        
        self._fake_inputs = inspect._empty
        self._fake_output = inspect._empty

        if alias is None:
            alias = {}

        if rename is not None:
            alias.update({value: key for key, value in rename.items()})

        self._alias = alias

        for name, module in list(self._module.named_children()):
            setattr(self, name, module)

    def __getitem__(self, key: str) -> Envoy:
        """
        Access a child Envoy by index for Module Lists.

        Args:
            key: The index of the child Envoy to retrieve

        Returns:
            The child Envoy at the specified index
        """
        return self._children[key]

    @property
    def interleaving(self) -> bool:
        """
        Check if the Envoy is currently nterleaving.

        Returns:
            True if the Envoy is interleaving, False otherwise
        """
        return self._interleaver is not None

    #### Properties ####

    @property
    def output(self) -> Object:
        """
        Get the output of the module's forward pass.

        This property allows access to the return values produced by the module
        during the forward pass.
        
        Example:
            >>> model = LanguageModel("gpt2", device_map='auto', dispatch=True)
            >>> with model.trace("Hello World"):
            >>>     attn = model.transformer.h[0].attn.output[0].save()
            >>> print(attn)

        Returns:
            The module's output values
        """
        
        if self.interleaving:

            return self._interleaver.current.request(
                self._interleaver.current.iterate(f"{self.path}.output")
            )
        elif self._fake_output is not inspect._empty:
            return self._fake_output
        else:
            raise ValueError("Cannot return output of Envoy that is not interleaving nor has a fake output set.")

    @output.setter
    def output(self, value: Any):
        """
        Set new values for the module's output.

        This allows for intervention by replacing the module's output with
        custom values during execution.
        
        Example:
            >>> model = LanguageModel("gpt2", device_map='auto', dispatch=True)
            >>> with model.trace("Hello World"):
            >>>     model.transformer.h[0].attn.output[0] *= 2

        Args:
            value: The new output value to use.
        """
        if self.interleaving:
            self._interleaver.current.swap(
                self._interleaver.current.iterate(f"{self.path}.output"), value
            )

        else:
            raise ValueError("Cannot set output of Envoy that is not interleaving.")

    @property
    def inputs(self) -> Tuple[Tuple[Object], Dict[str, Object]]:
        """
        Get the inputs to the module's forward pass.

        This property provides access to all input values passed to the module
        during the forward pass.
        
        Example:
            >>> model = LanguageModel("gpt2", device_map='auto', dispatch=True)
            >>> with model.trace("Hello World"):
            >>>     args, kwargs = model.transformer.h[0].attn.inputs

        Returns:
            The module's input values as a tuple of positional and keyword arguments. i.e (args, kwargs)
            
        """
        if self.interleaving:
            return self._interleaver.current.request(
                self._interleaver.current.iterate(f"{self.path}.input")
            )
        elif self._fake_inputs is not inspect._empty:
            return self._fake_inputs
        else:
            raise ValueError("Cannot return inputs of Envoy that is not interleaving nor has a fake inputs set.")

    @inputs.setter
    def inputs(self, value: Any):
        """
        Set new values for the module's inputs.

        This allows for intervention by replacing the module's inputs with
        custom values during execution.
        
        Example:
            >>> model = LanguageModel("gpt2", device_map='auto', dispatch=True)
            >>> with model.trace("Hello World"):
            >>>     model.transformer.h[0].attn.inputs = (torch.randn(1, 1024, 1024), {})

        Args:
            value: The new input value(s) to use, structured as a tuple of (args, kwargs)
        """
        if self.interleaving:
            self._interleaver.current.swap(
                self._interleaver.current.iterate(f"{self.path}.input"), value
            )
        else:
            raise ValueError("Cannot set inputs of Envoy that is not interleaving.")

    @property
    def input(self) -> Object:
        """
        Get the first input to the module's forward pass.

        This is a convenience property that returns just the first input value
        from all inputs passed to the module. So first positional argument, or first keyword argumetn if there are no positional arguments.
        
        Example:
            >>> model = LanguageModel("gpt2", device_map='auto', dispatch=True)
            >>> with model.trace("Hello World"):
            >>>     hidden_states = model.transformer.h[0].attn.input.save()
            >>> print(hidden_states)

        Returns:
            The first input value
        """

        inputs = self.inputs

        return [*inputs[0], *inputs[1].values()][0]

    @input.setter
    def input(self, value: Any):
        """
        Set a new value for the module's first input.

        This is a convenience method that replaces just the first input value
        while preserving all other inputs.
        
        Example:
            >>> model = LanguageModel("gpt2", device_map='auto', dispatch=True)
            >>> with model.trace("Hello World"):
            >>>     model.transformer.h[0].attn.input = torch.randn(1, 1024, 1024)

        Args:
            value: The new value for the first input
        """
        inputs = self.inputs

        value = (value, *inputs[0][1:]), inputs[1]

        self.inputs = value

    @property
    def source(self) -> EnvoySource:
        """
        Get the source code representation of the module.

        This property provides access to the module's source code with operations
        highlighted, allowing for inspection and intervention at specific points.
        
        Example:
            
            >>> model = LanguageModel("gpt2", device_map='auto', dispatch=True)
            
            >>> # We can print to see the formward method of the module and names associated with the operations within.
            >>> print(model.transformer.h[0].attn.source)
            
                                                   60 
                                                   61     if using_eager and self.reorder_and_upcast_attn:
              self__upcast_and_reordered_attn_0 -> 62         attn_output, attn_weights = self._upcast_and_reordered_attn(
                                                   63             query_states, key_states, value_states, attention_mask, head_mask
                                                   64         )
                                                   65     else:
              attention_interface_0             -> 66         attn_output, attn_weights = attention_interface(
                                                   67             self,
                                                   68             query_states,
                                                   69             key_states,
                                                   70             value_states,
                                                   71             attention_mask,
                                                   72             head_mask=head_mask,
                                                   73             dropout=self.attn_dropout.p if self.training else 0.0,
                                                   74             is_causal=is_causal,
                                                   75             **kwargs,
                                                   76         )
                                                   77 
              attn_output_reshape_0             -> 78     attn_output = attn_output.reshape(*attn_output.shape[:-2], -1).contiguous()
              contiguous_0                      ->  +     ...
              self_c_proj_0                     -> 79     attn_output = self.c_proj(attn_output)
              self_resid_dropout_0              -> 80     attn_output = self.resid_dropout(attn_output)
                                                   81 
                                                   82     return attn_output, attn_weights
                                                   83 
                                                   
            >>> # We can print out one of these to see the only the operation and a few operations before and after.
            >>> print(model.transformer.h[0].attn.source.attention_interface_0)
            
            .transformer.h.0.attn.attention_interface_0:

                 ....
               
                     if using_eager and self.reorder_and_upcast_attn:
                         attn_output, attn_weights = self._upcast_and_reordered_attn(
                             query_states, key_states, value_states, attention_mask, head_mask
                         )
                     else:
                 -->     attn_output, attn_weights = attention_interface( <--
                             self,
                             query_states,
                             key_states,
                             value_states,
                             attention_mask,
                             head_mask=head_mask,
                 ....
                 
            >>> with model.trace("Hello World"):
            >>>     # Now we can access it like we would any other Envoy with .input or .output to grab the intermediate value.
            >>>     attn = model.transformer.h[0].attn.source.attention_interface_0.output.save()

            >>> print(attn)


        Returns:
            An EnvoySource object containing the module's source code and operations
        """
        if self._source is None:

            def wrap(fn: Callable, **kwargs):

                bound_obj = fn.__self__ if inspect.ismethod(fn) and fn.__name__ != "forward" else None

                if self.interleaving:
                    return self._interleaver.wrap_operation(fn, **kwargs, bound_obj=bound_obj)
                else:
                    return fn

            source, line_numbers, forward = inject(
                self._module.forward, wrap, self._module.__path__
            )
            self._module.forward = MethodType(forward, self._module)

            self._source = EnvoySource(self._module.__path__, source, line_numbers)
            self._source._set_interleaver(self._interleaver)
        
        return self._source

    def __call__(self, *args, hook: bool = False, **kwargs):
        return (
            self._module.forward(*args, **kwargs)
            if self.interleaving and not hook
            else self._module(*args, **kwargs)
        )

    #### Public methods ####

    def trace(self, *args, fn:Optional[Callable] = None, trace:bool = None, **kwargs):
        """
        Create a tracer for this module.

        This method returns a tracer that can be used to capture and modify
        the execution of the module.
        
        Example:
            >>> model = LanguageModel("gpt2", device_map='auto', dispatch=True)
            >>> with model.trace("Hello World"):
            >>>     model.transformer.h[0].attn.output[0][:] = 0
            
            >>>     output = model.output.save()
            >>> print(output)

        Args:
            *args: Arguments to pass to the tracer
            **kwargs: Keyword arguments to pass to the tracer

        Returns:
            An InterleavingTracer for this module
        """
        
        #TODO trace= is Legacy
        
        if fn is None:
            fn = self.__call__
            kwargs['hook'] = True
        
        return InterleavingTracer(fn, self, *args, **kwargs)
    
    def scan(self, *args, **kwargs):
        """
        Just like .trace() but runs the model in fake tensor mode to validate operations and inspect tensor shapes.

        This method returns a tracer that runs the model in fake tensor mode to validate operations 
        and inspect tensor shapes without performing actual computation. This is useful for:
        - Validating that operations will work with given input shapes
        - Inspecting the shapes and types of tensors that would flow through the model
        - Debugging shape mismatches or other tensor-related issues.
        
        Note this will not dispatch the model if not dispatched.
        
        Example:
            >>> model = LanguageModel("gpt2", device_map='auto', dispatch=True)
            >>> # Value error as the fake inputs and outputs have not been scanned in. 
            >>> print(model.transformer.h[0].mlp.output.shape)
            >>> # Scan the model to validate operations and inspect shapes
            >>> with model.scan("Hello World"):
            >>>     # Access fake inputs/outputs to inspect shapes
            >>>     attn_input = model.transformer.h[0].attn.input.save()
            >>>     attn_output = model.transformer.h[0].attn.output[0].save()
            >>> print(f"Attention input shape: {attn_input.shape}")
            >>> print(f"Attention output shape: {attn_output.shape}")
            >>> print(model.transformer.h[0].mlp.output.shape)

        Args:
            *args: Arguments to pass to the tracer
            **kwargs: Keyword arguments to pass to the tracer

        Returns:
            A ScanningTracer for this module
        """
        return ScanningTracer(self.__call__, self, *args, hook=True, **kwargs)
    
    def edit(self, *, inplace: bool = False):
        """
        Create an editing tracer for this module. Allows for setting default interventions.
        This means this tracer won't execute the module, but will instead set default interventions that are applied on all future executions.
        
        Edits can be cleared with `Envoy.clear_edits()`.
        
        Example:
            >>> model = LanguageModel("gpt2", device_map='auto', dispatch=True)
            >>> # Now the first layer attention output will always be 0.
            >>> with model.edit() as edited_model:
            >>>     edited_model.transformer.h[0].attn.output[:] = 0

            
            >>> with model.trace("Hello World"):
            >>>     output = model.output.save()
            >>> # The orignal model will have the default output.
            >>> print(output)
            
            >>> with edited_model.trace("Hello World"):
            >>>     edited_output = edited_model.output.save()
            >>> # The edited model will have the output after our intervention.
            >>> print(edited_output)

        
        Args:
            inplace (bool, optional): Whether to edit in place. Defaults to False.

        Returns:
            (EditingTracer): An EditingTracer for this module
        """
        
        return EditingTracer(self.__call__, self, inplace=inplace)

    def clear_edits(self):
        """
        Clear all edits for this Envoy.
        """
        self._default_mediators = []

    # TODO legacy
    def session(self, *args, **kwargs):
        return Tracer()

    # TODO legacy
    @property
    def iter(self):
        return IteratorProxy(self._interleaver)

    # TODO legacy
    def all(self):
        return self.iter[:]

    def skip(self, replacement: Optional[Any] = inspect._empty):
        """Skips the execution of this module duting execution / interleaving.
        Behavior is the module will not be executed and will return a replacement value instead.
        By default, the replacement value is the first input to the module. Otherwise this value can be specified.

        Example:
            >>> model = LanguageModel("gpt2", device_map='auto', dispatch=True)
            >>> with model.trace("Hello World"):
            >>>     # Skip the first layer and replace it with the input to the layer.
            >>>     model.transformer.h[0].skip((model.transformer.h[0].input, None))
            >>>     output = model.output.save()
            >>> print(output)

        Args:
            replacement (Optional[Any], optional): The replacement value to replace the module's output with. If not specified, the first input to the module will be used.
        """

        if replacement is inspect._empty:
            replacement = self.input

        requester = self._interleaver.current.iterate(f"{self.path}.input")

        self._interleaver.current.skip(requester, replacement)

    def wait_for_input(self):
        """
        Wait for the input to the module to be available.
        """
        self.inputs

    def wait_for_output(self):
        """
        Wait for the output to the module to be available.
        """
        self.output

    def to(self, device: torch.device):
        """
        Move the module to a specific device.

        This method moves the underlying PyTorch module to the specified device.

        Args:
            device: The device to move the module to

        Returns:
            Self, for method chaining
        """
        self._module.to(device)

        return self

    def cpu(self, *args, **kwargs):
        """
        Move the module to the CPU.
        """
        self._module.cpu(*args, **kwargs)
        return self

    def cuda(self, *args, **kwargs):
        """
        Move the module to the GPU.
        """
        self._module.cuda(*args, **kwargs)
        return self

    @property
    def device(self) -> Optional[torch.device]:
        """
        Get the device the module is on. Finds the first parameter and return its device.
        """
        try:
            return next(self._module.parameters()).device
        except:
            return None

    def modules(
        self,
        include_fn: Callable[[Envoy], bool] = None,
        names: bool = False,
    ) -> List[Envoy]:
        """
        Get all modules in the Envoy tree.

        This method returns all Envoys in the tree, optionally filtered by
        an inclusion function.

        Args:
            include_fn: Optional function to filter modules
            names: Whether to include module names in the result

        Returns:
            A list of Envoys or (name, Envoy) tuples
        """
        result = []

        for envoy in self._children:

            result.extend(envoy.modules(include_fn=include_fn, names=names))

        if include_fn is None or include_fn(self):

            if names:
                result.append((self.path, self))
            else:
                result.append(self)

        return result

    def named_modules(self, *args, **kwargs) -> List[Tuple[str, Envoy]]:
        """
        Returns all Envoys in the Envoy tree along with their name/module_path.

        This is a convenience method that calls modules() with names=True.

        Args:
            include_fn (Callable, optional): Optional function to be ran against all Envoys to check if they should be included in the final collection of Envoys. Defaults to None.
            *args, **kwargs: Additional arguments to pass to modules()

        Returns:
            List[Tuple[str, Envoy]]: Included Envoys and their names/module_paths.
        """

        return self.modules(*args, **kwargs, names=True)
    
    def get(self, path:str) -> Object:
        """Gets the Envoy/Proxy via its path.
        
        e.x:
            model = nnsight.LanguageModel("openai-community/gpt2")
            
            module = model.get('transformer.h.0.mlp')
            
            with model.trace("Hello"):
                value = model.get('transformer.h.0.mlp.output').save()

        Args:
            path (str): '.' separated path.

        Returns:
            Union[Envoy, InterventionProxyType]: Fetched Envoy/Proxy
        """
        return util.fetch_attr(self, path)

    def interleave(self, interleaver: Interleaver, fn: Callable, *args, **kwargs):

        self._set_interleaver(interleaver)

        try:
            device = self.device

            (args, kwargs) = apply(
                (args, kwargs), lambda tensor: tensor.to(device), torch.Tensor
            )

            
            with interleaver:

                interleaver(fn, *args, **kwargs)
                
        finally:
            self._set_interleaver(None)

    #### Private methods ####

    def _add_envoy(self, module: torch.nn.Module, name: str) -> None:
        """
        Adds a new Envoy for a given torch module under this Envoy.

        This method creates a new Envoy for a child module and adds it to
        this Envoy's children.

        Args:
            module: Module to create Envoy for.
            name: Name of envoy/attribute.
        """
        module_path = f"{self.path}.{name}"

        envoy = Envoy(module, path=module_path, alias=self._alias)

        self._children.append(envoy)

        setattr(self._module, name, module)

        # If the module already has a sub-module named 'input' or 'output',
        # mount the proxy access to 'nns_input' or 'nns_output instead.
        if hasattr(Envoy, name):
            self._handle_overloaded_mount(envoy, name)
        else:
            super().__setattr__(name, envoy)

    def _update(self, module: torch.nn.Module) -> None:
        """Updates the ._model attribute using a new model of the same architecture.
        Used when loading the real weights (dispatching) and need to replace the underlying modules.
        """

        i = 0

        for i, child in enumerate(module.children()):

            self._children[i]._update(child)

        # Handle extra modules added after initialization: issues/376
        for name, child in list(self._module.named_children())[i + 1 :]:

            setattr(module, name, child)

        self._module = module
        self._module.__path__ = self.path

    def _update_alias(self, alias: Dict[str, str]):
        """
        Update the alias for this Envoy and its children.
        """
        self._alias = alias

        for envoy in self._children:
            envoy._update_alias(alias)

    def _set_interleaver(self, interleaver: Interleaver):
        """
        Set the interleaver for this Envoy and all its children.

        This method recursively sets the interleaver for this Envoy and all
        its children.

        Args:
            interleaver: The interleaver to set
        """
        self._interleaver = interleaver

        for envoy in self._children:
            envoy._set_interleaver(interleaver)

        if self._source is not None:
            self._source._set_interleaver(interleaver)

    def _clear(self):
        """
        Clear all cached values and references.

        This method removes all cached values and references to the interleaver,
        preparing the Envoy for garbage collection.
        """
        self._interleaver = None

        if self._source is not None:
            self._source._clear()

    def _shallow_copy(self) -> Envoy:
        """Creates a new instance copy of the same class with the all the attributes of the original instance.

        Returns:
            Self: NNsightModel
        """
        copy = self.__class__.__new__(self.__class__)
        for key, value in self.__dict__.items():
            copy.__dict__[key] = value

        return copy

    #### Dunder methods ####

    def __str__(self):
        """
        String representation of the Envoy.

        Returns:
            A string representation of the Envoy showing its path
        """
        # TODO custom using renaming
        return str(self._module)

    def __repr__(self):
        """
        Representation of the Envoy.

        Returns:
            The string representation of the Envoy
        """
        return self.__str__()

    def __getattr__(self, name: str) -> Union[torch.nn.Module, Envoy, Any]:
        """
        Get an attribute from the underlying module.

        If the attribute is callable, it will be wrapped in a tracer to enable
        intervention during execution.

        Args:
            name: The name of the attribute to get

        Returns:
            The attribute value, possibly wrapped in a tracer

        Raises:
            AttributeError: If the attribute doesn't exist
        """
        
        if self._alias is not None and name in self._alias:
            return fetch_attr(self, self._alias[name])

        if hasattr(self._module, name):
            value = getattr(self._module, name)

            # It's a method bound to the module, create an interleaver for it
            if callable(value):

                # If the Envoy defines a method with __nnsight_{name}__, use it instead to override
                value = getattr(self, f"__nnsight_{name}__", value)

                def trace(*args, **kwargs):
                    try:
                        return self.trace(*args, fn=value, **kwargs)
                    
                    except WithBlockNotFoundError as e:
                       
                        return value(*args, **kwargs)

                return trace
            else:
                return value
        else:
            raise AttributeError(f"{self} has no attribute {name}")

    def __setattr__(self, key: Any, value: Any) -> None:
        """
        Set an attribute on the Envoy.

        If the value is a PyTorch module, it will be wrapped in an Envoy to enable
        intervention during execution.

        Args:
            key: The attribute name
            value: The attribute value
        """
        if key != "_module" and isinstance(value, torch.nn.Module):
            self._add_envoy(value, key)
        else:
            super().__setattr__(key, value)


# TODO extend Envoy
class OperationEnvoy:
    """
    Represents a specific operation within a module's forward pass.

    This class provides access to the inputs and outputs of individual
    operations within a module's execution, allowing for fine-grained
    inspection and intervention at the operation level.
    """

    def __init__(
        self,
        name: str,
        source: str,
        line_number: int,
        interleaver: Optional[Interleaver] = None,
    ):
        """
        Initialize an OperationEnvoy.

        Args:
            name: The fully qualified name of the operation
            source: The source code of the module containing the operation
            line_number: The line number of the operation in the source
            interleaver: Optional interleaver for managing execution flow
        """
        self.name = name
        self.source_code = source
        self.line_number = line_number

        self._interleaver = interleaver

        self._source:EnvoySource = None

    def __str__(self):
        """
        String representation showing the operation in context.

        This method returns a formatted string showing the operation's source code
        with surrounding context lines and highlighting the operation line.

        Returns:
            A formatted string showing the operation's source code with context
        """
        source_lines = self.source_code.split("\n")
        start_idx = max(0, self.line_number - 5)
        end_idx = min(len(source_lines) - 1, self.line_number + 8)

        highlighted_lines = [self.name + ":\n"]

        if start_idx != 0:
            highlighted_lines.append("    ....")

        for i in range(start_idx, end_idx):
            line = source_lines[i]
            if i == self.line_number + 1:
                highlighted_lines.append(f"    --> {line[4:]} <--")
            else:
                highlighted_lines.append("    " + line)

        if end_idx != len(source_lines) - 1:
            highlighted_lines.append("    ....")

        return "\n".join(highlighted_lines)

    @property
    def output(self) -> Union[Any, torch.Tensor]:
        """
        Get the output of this operation.

        This property provides access to the return value(s) produced by the operation
        during execution.

        Returns:
            The operation's output value(s)
        """

        return self._interleaver.current.request(f"{self.name}.output")

    @output.setter
    def output(self, value: Any) -> None:
        """
        Set a new value for the operation's output.

        This allows for intervention by replacing the operation's output with
        a custom value during execution.

        Args:
            value: The new output value
        """
        self._interleaver.current.swap(f"{self.name}.output", value)

    @property
    def inputs(
        self,
    ) -> Tuple[Tuple[Any, torch.Tensor], Dict[str, Union[torch.Tensor, Any]]]:
        """
        Get the inputs to this operation.

        This property provides access to all input value(s) passed to the operation
        during execution, structured as a tuple of positional and keyword arguments.

        Returns:
            The operation's input value(s)
        """
        return self._interleaver.current.request(f"{self.name}.input")

    @inputs.setter
    def inputs(self, value: Any) -> None:
        """
        Set new values for the operation's inputs.

        This allows for intervention by replacing the operation's inputs with
        custom values during execution.

        Args:
            value: The new input value(s)
        """
        self._interleaver.current.swap(f"{self.name}.input", value)

    @inputs.deleter
    def inputs(self):
        """
        Clear the cached input value.

        This removes any stored input values, forcing them to be recomputed
        on the next access.
        """
        self._input = None

    @property
    def input(self) -> Union[Any, torch.Tensor]:
        """
        Get the first input to the operation.

        This is a convenience property that returns just the first input value
        from all inputs passed to the operation.

        Returns:
            The first input value
        """

        inputs = self.inputs

        return [*inputs[0], *inputs[1].values()][0]

    @input.setter
    def input(self, value: Any) -> None:
        """
        Set a new value for the operation's first input.

        This is a convenience method that replaces just the first positional input
        while preserving all other inputs.

        Args:
            value: The new value for the first input
        """
        inputs = self.inputs

        value = (value, *inputs[0][1:]), inputs[1]

        self.inputs = value

    @property
    def source(self) -> EnvoySource:
        """
        Get the source code of the operation.

        This property provides access to the operation's source code with nested
        operations highlighted, allowing for inspection and intervention at specific points.

        Returns:
            An EnvoySource object containing the operation's source code and nested operations
        """


        if self._source is None:
            fn = self._interleaver.current.request(f"{self.name}.fn")
<<<<<<< HEAD

            def wrap(fn: Callable, **kwargs):

                bound_obj = fn.__self__ if fn.__name__ is not "forward" and inspect.ismethod(fn) else None

                return self._interleaver.wrap_operation(fn, **kwargs, bound_obj=bound_obj)

            source, line_numbers, fn = inject(fn, wrap, self.name)

            self._source = EnvoySource(
                self.name, source, line_numbers, interleaver=self._interleaver
            )

=======

            def wrap(fn: Callable, **kwargs):

                bound_obj = fn.__self__ if fn.__name__ != "forward" and inspect.ismethod(fn) else None

                return self._interleaver.wrap_operation(fn, **kwargs, bound_obj=bound_obj)

            source, line_numbers, fn = inject(fn, wrap, self.name)

            self._source = EnvoySource(
                self.name, source, line_numbers, interleaver=self._interleaver
            )

>>>>>>> 7c45ba14
            self._interleaver.current.swap(f"{self.name}.fn", fn)

        return self._source

    # @input.setter
    # def input(self, value: Any):
    #     #TODO would need await...
    #     inputs = self._input
    #     self._input = ((value, *inputs[0]), inputs[1])
    #     self.interleaver.set_swap(self._input, (self.module, self.name), Events.INPUT)

    # @input.deleter
    # def input(self):
    #     self._input = None

    def _set_interleaver(self, interleaver: Interleaver):
        """
        Set the interleaver for this operation.

        Args:
            interleaver: The interleaver to use for managing execution flow
        """
        self._interleaver = interleaver
        
        if self._source is not None:
            self._source._set_interleaver(interleaver)

    def _clear(self):
        """
        Clear all cached values and references.

        This method removes all cached values and references to the interleaver,
        preparing the OperationEnvoy for garbage collection.
        """
        self._interleaver = None


class EnvoySource:
    """
    Represents the source code of a module with operations highlighted.

    This class provides access to the individual operations within a module's
    source code, allowing for inspection and intervention at specific points
    in the code. It serves as a bridge between the source code representation
    and the runtime execution of operations.
    """

    def __init__(
        self,
        name: str,
        source: str,
        line_numbers: dict,
        interleaver: Optional[Interleaver] = None,
    ):
        """
        Initialize an EnvoySource.

        Args:
            name: The fully qualified name of the module or operation
            source: The source code string
            line_numbers: A dictionary mapping operation names to line numbers
            interleaver: Optional interleaver for managing execution flow
        """
        self.source = source
        self.line_numbers = line_numbers

        self.operations:List[OperationEnvoy] = []

        for _name, line_number in line_numbers.items():
            operation = OperationEnvoy(
                f"{name}.{_name}", source, line_number, interleaver=interleaver
            )
            setattr(self, _name, operation)
            self.operations.append(operation)

    def __str__(self):
        """
        String representation showing the source code with operations highlighted.

        This method returns a formatted string showing the source code with
        operation names and line numbers, making it easy to identify intervention points.

        Returns:
            A formatted string showing the source code with operation names and line numbers
        """
        # Find the longest name for proper alignment
        max_name_length = (
            max(len(name) for name in self.line_numbers.keys())
            if self.line_numbers
            else 0
        )

        source_lines = self.source.split("\n")
        formatted_lines = [
            " " * (max_name_length + 6) + "* " + source_lines[0]
        ]  # Keep the function definition unchanged

        # Group operations by line number
        operations_by_line = {}
        for name, line_number in self.line_numbers.items():
            if line_number not in operations_by_line:
                operations_by_line[line_number] = []
            operations_by_line[line_number].append(name)

        for i, line in enumerate(source_lines[1:]):
            line_number = i

            # Check if this line has operations
            if line_number in operations_by_line:
                # Handle multiple operations on the same line
                operations = operations_by_line[line_number]

                # First operation gets the line number
                first_op = operations[0]
                line_prefix = f" {first_op:{max_name_length}} ->{line_number:3d} "
                formatted_lines.append(f"{line_prefix}{line}")

                # For nested operations, unwrap them onto separate lines
                if len(operations) > 1:
                    for op in operations[1:]:
                        continuation_prefix = f" {op:{max_name_length}} ->  + "
                        # Instead of just showing a vertical line, show the operation on its own line
                        formatted_lines.append(
                            f"{continuation_prefix}{' ' * (len(line) - len(line.lstrip()))}..."
                        )
            else:
                # Regular line with no operations
                line_prefix = " " * (max_name_length + 4) + f"{line_number:3d} "
                formatted_lines.append(f"{line_prefix}{line}")

        source = "\n".join(formatted_lines)

        return source

    def _set_interleaver(self, interleaver: Interleaver):
        """
        Set the interleaver for all operations.

        This method recursively sets the interleaver for all operations
        in this source code representation.

        Args:
            interleaver: The interleaver to use for managing execution flow
        """
        for operation in self.operations:
            operation._set_interleaver(interleaver)

    def _clear(self):
        """
        Clear all cached values in all operations.

        This method recursively clears all cached values and references
        in all operations, preparing them for garbage collection.
        """
        for operation in self.operations:
            operation._clear()

            if operation._source is not None:
                operation._source._clear()

    def __getattr__(self, name: str) -> Union[OperationEnvoy]:

        return super().__getattr__(name)<|MERGE_RESOLUTION|>--- conflicted
+++ resolved
@@ -1000,11 +1000,10 @@
 
         if self._source is None:
             fn = self._interleaver.current.request(f"{self.name}.fn")
-<<<<<<< HEAD
 
             def wrap(fn: Callable, **kwargs):
 
-                bound_obj = fn.__self__ if fn.__name__ is not "forward" and inspect.ismethod(fn) else None
+                bound_obj = fn.__self__ if fn.__name__ != "forward" and inspect.ismethod(fn) else None
 
                 return self._interleaver.wrap_operation(fn, **kwargs, bound_obj=bound_obj)
 
@@ -1014,21 +1013,6 @@
                 self.name, source, line_numbers, interleaver=self._interleaver
             )
 
-=======
-
-            def wrap(fn: Callable, **kwargs):
-
-                bound_obj = fn.__self__ if fn.__name__ != "forward" and inspect.ismethod(fn) else None
-
-                return self._interleaver.wrap_operation(fn, **kwargs, bound_obj=bound_obj)
-
-            source, line_numbers, fn = inject(fn, wrap, self.name)
-
-            self._source = EnvoySource(
-                self.name, source, line_numbers, interleaver=self._interleaver
-            )
-
->>>>>>> 7c45ba14
             self._interleaver.current.swap(f"{self.name}.fn", fn)
 
         return self._source
