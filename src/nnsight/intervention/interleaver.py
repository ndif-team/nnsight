from __future__ import annotations

import ctypes
import inspect
import re
import threading
import time
import warnings
from collections import defaultdict
from enum import Enum
from functools import wraps
from queue import Queue
from threading import Thread
from types import FrameType
from typing import (TYPE_CHECKING, Any, Callable, Dict, List, Optional, Set, Tuple,
                    Union)

import torch

from ..util import applyn
from .batching import Batcher
from .tracing.util import wrap_exception, get_non_nnsight_frame, push_variables

if TYPE_CHECKING:
    from .tracing.tracer import Cache, InterleavingTracer, Tracer


class Events(Enum):
    """Enum for different types of events in the interleaving process."""

    VALUE = "value"  # Request for a value
    SWAP = "swap"  # Request for a swap
    END = "end"  # Signal to end the execution
    EXCEPTION = "exception"  # Signal that an exception occurred
    SKIP = "skip"  # Signal that an operation should be skipped
    REGISTER = "register"  # Signal that a child mediator should be registered
    BARRIER = "barrier"  # Signal that a barrier should be set


class Cancelation(Exception):
    """Exception raised when a request is canceled."""

    pass


class EarlyStopException(Exception):
    """
    Exception raised to stop the execution of the model.
    """

    pass


class SkipException(Exception):
    """
    Exception raised to skip the execution of the model.
    """

    def __init__(self, value: Any):
        self.value = value


class Interleaver:
    """
    Manages the interleaving of model execution and interventions.

    This class coordinates the flow between the model's forward pass and
    user-defined intervention functions, allowing for inspection and
    modification of intermediate values.
    """
    
    def __init__(
        self,
        invokers: List[Mediator] = None,
        tracer: InterleavingTracer = None,
        batcher: Batcher = None,
        user_cache: Optional[Cache] = None,
    ):
        self.initialize(invokers, tracer, batcher, user_cache)


    def initialize(
        self,
        invokers: List[Mediator],
        tracer: InterleavingTracer,
        batcher: Batcher = None,
        user_cache: Optional[Cache] = None,
    ):

        self.invokers = invokers
        self.tracer = tracer
        self.batcher = batcher if batcher is not None else Batcher()
        self.user_cache = user_cache

        self.mediators: Dict[str, Mediator] = {}
        self.iteration_tracker = defaultdict(int)
        self.default_all = None
        
    def cancel(self):
        """Cancel all intervention threads."""
     
        for mediator in list(self.mediators.values()):
            mediator.cancel()

        self.mediators = None
        self.tracer = None
        self.batcher = None
        self.user_cache = None
        self.invokers = None


    def iterate(self, provider: str):

        iteration = self.iteration_tracker[provider]

        self.iteration_tracker[provider] += 1

        return f"{provider}.i{iteration}"

    def wrap_module(self, module: torch.nn.Module):

        skip = None

        forward = module.forward

        @wraps(module.forward)
        def skippable_forward(*args, **kwargs):

            nonlocal skip

            if skip is None or not self.interleaving:
                try:
                    return forward(*args, **kwargs)
                finally:
                    skip = None

            return skip

        module.forward = skippable_forward

        @torch._dynamo.disable
        def input_hook(module: torch.nn.Module, args, kwargs):

            if not self.interleaving:
                return args, kwargs

            provider = module.__path__

            nonlocal skip

            try:
                inputs = self.handle(f"{provider}.input", (args, kwargs), iterate=True)
            except SkipException as e:
                skip = e.value
            else:
                args, kwargs = inputs

            return args, kwargs

        module.register_forward_pre_hook(input_hook, with_kwargs=True, prepend=True)

        @torch._dynamo.disable
        def output_hook(module: torch.nn.Module, _, output: Any):

            if not self.interleaving:
                return output

            provider = module.__path__

            nonlocal skip

            if skip is not None:

                output = skip

                skip = None

            output = self.handle(f"{provider}.output", output, iterate=True)

            return output

        module.register_forward_hook(output_hook, prepend=True)

    def wrap_operation(self, fn: Callable, name: str, bound_obj: Optional[Any] = None):
        """
        Wrap an operation to intercept inputs and outputs for intervention.

        Args:
            fn: The function to wrap
            name: The name of the operation
            bound_obj: The object fn is bound to if it is a method

        Returns:
            A wrapped version of the function
        """

        @wraps(fn)
        def inner(*args, **kwargs):

            nonlocal fn

            fn = self.handle(f"{name}.fn", fn)

            args, kwargs = self.handle(f"{name}.input", (args, kwargs))

            if not inspect.ismethod(fn) and bound_obj is not None:
                value = fn(bound_obj, *args, **kwargs)
            else:
                value = fn(*args, **kwargs)

            value = self.handle(f"{name}.output", value)

            return value

        return inner


    @property
    def interleaving(self):
        return getattr(self, "_interleaving", False)

    def __enter__(self):
        
        self._interleaving = True
        
        try:
            for invoker in self.invokers:
                invoker.start(self)

            try:
                self.handle()
            except EarlyStopException:
                pass
        except:
            self._interleaving = False
            raise

        return self

    def __exit__(self, exc_type, exc_val, exc_tb):

        self._interleaving = False
        
        
        # If execution was stopped early, ignore and do nothing
        if exc_type is not None and issubclass(exc_type, EarlyStopException):
            return True
        
    def check_dangling_mediators(self):
        
        # If any mediators are still waiting for their values for their events, they probably called an Envoy out of order
        # Or their Envoy was not called.
        for mediator in self.mediators.values():

            if mediator.child is not None:
                mediator = mediator.child

            if not mediator.event_queue.empty():
                requested_event, requester = mediator.event_queue.get()

                if isinstance(requester, tuple):
                    requester = requester[0]

                mediator.respond(
                    ValueError(
                        f"Execution complete but `{requester}` was not provided. Did you call an Envoy out of order? Investigate why this module was not called?"
                    )
                )
                mediator.wait()

                if mediator.name.startswith("Iterator"):
                    try:
                        mediator.handle()
                    except ValueError as e:
                        msg = f"Execution complete but `{requester}` was not provided. This was in an Iterator at iteration {mediator.iteration} so likely this iteration did not happen. If you were using `.iter[:]`, this is likely not an error."
                        warnings.warn(msg)
                else:
                    mediator.handle()
                    
    def check_cache_full(self):
        """
        Print a warning if a module to be cached was missed.
        """
        for invoker in self.invokers:
            for cache in invoker.user_cache:
                if cache.modules:
                    if cache.include_inputs and cache.include_output:
                        for module in cache.modules:
                            if (
                                module not in cache.cache
                                or cache.cache[module].inputs is None
                            ):
                                print(
                                    "\033[33m"
                                    + "NNsight Warning: A module to be cached was missed! Consider defining the Cache before the module is called."
                                    + "\033[0m"
                                )
                                return
                    else:
                        if any(module not in cache.cache for module in cache.modules):
                            print(
                                "\033[33m"
                                + "NNsight Warning: A module to be cached was missed! Consider defining the Cache before the module is called."
                                + "\033[0m"
                            )
                            return

    ### Provider Methods ###
    
    def handle(
        self,
        provider: Optional[Any] = None,
        value: Optional[Any] = None,
        iterate: bool = False,
    ):
        """
        Handle a provider's value, allowing mediators to consume and modify it.

        Args:
            provider: The identifier of the provider
            value: The value being provided

        Returns:
            The original or modified value
        """

        if iterate:
            provider = self.iterate(provider)

        old = self.batcher.current_value

        self.batcher.current_value = value

        skip_count = 0
        skip_values = []

        for mediator in self.invokers:

            try:
                mediator.handle(provider)
            except SkipException as e:
                skip_count += 1
                skip_values.append(e.value)

        if skip_count == len(self.invokers) and self.invokers:

            def _swap(*args):
                return torch.cat(args, dim=0)

            skip_value = applyn(skip_values, _swap, torch.Tensor)
            raise SkipException(skip_value)
        elif skip_count > 0 and skip_count < len(self.invokers):
            raise ValueError(
                f"A module skip must be applied to all the invokers defined in the tracer!"
            )

        value = self.batcher.current_value

        self.batcher.current_value = old

        if (
            self.user_cache is not None
            and len(self.user_cache) > 0
            and provider is not None
        ):
            for cache in self.user_cache:
                cache.add(provider, value)

        return value

    ### Requester Methods ###

    @property
    def current(self) -> Mediator:
        """Get the current mediator."""
        return self.mediators[threading.current_thread().name]

    ### Serialization ###

    def __deepcopy__(self, memo):

        return self


class Mediator:
    """
    Mediates between the model execution and intervention functions.

    This class handles the communication between the model's forward pass and
    user-defined intervention functions, allowing for inspection and
    modification of intermediate values.
    """

    class OutOfOrderError(Exception):
        """
        Exception raised when interventions are defined out of order.
        """

        pass

    def __init__(
        self,
        intervention: Callable,
        info: "Tracer.Info",
        name: Optional[str] = None,
        batch_group: Optional[int] = 0,
        stop: Optional[int] = None,
    ) -> None:
        """
        Initialize a Mediator with an intervention function.

        Args:
            intervention: The intervention function
            info: Information about the tracing context
            name: Optional name for the mediator
            stop: Optional number of times to execute this mediator
        """
        self.intervention = intervention
        
        self.name = name if name else f"Mediator{id(self)}"
        self.info = info
        self.batch_group = batch_group
        self.event_queue = Queue()
        self.response_queue = Queue()
        
        self.child: Mediator = None

        self.thread = None
        self.interleaver = None
        self.history = set()
        self.user_cache: List["Cache"] = list()
        self.iteration = 0
        self.all_stop: Optional[int] = stop

        self.args = list()
        
        self.original_globals = {}

    @property
    def alive(self):
        return self.thread is not None and self.thread.is_alive()

    def start(self, interleaver: Interleaver):
        """
        Start the mediator's intervention thread.

        Args:
            interleaver: The interleaver managing this mediator
        """
        self.interleaver = interleaver

        self.interleaver.mediators[self.name] = self
        
        self.original_globals = self.intervention.__globals__.copy()
        if not self.alive:

            self.thread = Thread(
                target=self.intervention,
                args=(self, self.info, *self.args),
                daemon=True,
                name=self.name,
            )
            self.thread.start()

            self.wait()

    ### Provider Methods ###

    def wait(self):
        """Wait for the next event to be set in the event queue."""
        while self.event_queue.empty() and self.alive:
            # Keep checking until there's an event in the queue
            time.sleep(0.001)  # Small sleep to prevent CPU spinning

    def cancel(self):
        """Cancel the intervention thread and clear caches."""
        # TODO custom canceled error

        self.interleaver.mediators.pop(self.name)

        self.history.clear()

        self.thread = None

        if self.alive:
            # TODO: cancel inactive threads at the end of the model's execution
            self.response_queue.put(Cancelation())

    def handle(self, provider: Optional[Any] = None):
        """
        Handle events in the event queue and process provider values.

        Args:
            provider: The identifier of the provider

        Returns:
            The original or modified value
        """
        
        if self.child is not None:
            self.child.handle(provider)
            
            if not self.child.alive:
                self.child = None
                self.respond()
            else:
                return
            
        process = not self.event_queue.empty()

        event = None
        
        while process:
            
            value = self.interleaver.batcher.current_value

            event, data = self.event_queue.get()

            if event == Events.VALUE:
                process = self.handle_value_event(data, provider, value)
            elif event == Events.SWAP:
                process = self.handle_swap_event(provider, *data)
            elif event == Events.EXCEPTION:
                process = self.handle_exception_event(data)
            elif event == Events.SKIP:
                try:
                    process = self.handle_skip_event(provider, *data)
                except SkipException as e:
                    if len(self.user_cache) > 0:
                        for cache in self.user_cache:
                            cache.add(provider, e.value)
                    raise e
            elif event == Events.REGISTER:
                process = self.handle_register_event(provider, data)
            elif event == Events.BARRIER:
                process = self.handle_barrier_event(provider, data)
            elif event == Events.END:
                process = False

        if event == Events.END:
            self.handle_end_event()

        # TODO maybe move this to the interleaver to cache the pre-iteration provider
        if len(self.user_cache) > 0 and provider is not None:

            for cache in self.user_cache:
                cache.add(
                    provider,
                    self.interleaver.batcher.narrow(
                        self.batch_group, self.interleaver.batcher.current_value
                    ),
                )
                
    def handle_register_event(self, provider: Any, child:Mediator) -> bool:
                
        self.child = child
        child.start(self.interleaver)
        child.handle(provider)
        
        return False

    def handle_barrier_event(self, provider: Any, participants: Set[str]):
        """
        Handle a barrier event by setting a barrier.
        """
        
        if participants is not None:
        
            for mediator in self.interleaver.invokers:
                
                while mediator.child is not None:
                    mediator = mediator.child
                    
                if mediator.name in participants:
               
                    mediator.respond()
        
                    mediator.handle(provider)

                    
                    
                            


    def handle_end_event(self):
        """
        Handle an end event by stopping the mediator.
        """
        self.cancel()

    def handle_value_event(self, requester: Any, provider: Any, value: Any):
        """
        Handle a value event by providing the requested value or recording a missed provider.

        Args:
            requester: The identifier of the requester
            provider: The identifier of the provider
            value: The value being provided

        Returns:
            Boolean indicating whether to continue processing events
        """

        if provider == requester:

            value = self.interleaver.batcher.narrow(self.batch_group, value)

            self.respond(value)
        else:
            if requester in self.history:
                # TODO needs tests
                self.respond(
                    Mediator.OutOfOrderError(
                        f"Value was missed for {requester}. Did you call an Envoy out of order?"
                    )
                )
            else:
                self.history.add(provider)
                self.event_queue.put((Events.VALUE, requester))

                return False

        return True

    def handle_swap_event(self, provider: Any, requester: Any, swap_value: Any):
        """
        Handle a swap event by swapping the value if the provider matches the requester.

        Args:
            requester: The identifier of the requester
            provider: The identifier of the provider
            swap_value: The value to swap in

        Returns:
            Boolean indicating whether to continue processing events
        """
        if provider == requester:

            self.interleaver.batcher.swap(self.batch_group, swap_value)

            self.respond()

            return True

        else:
            if requester in self.history:
                # TODO needs tests
                self.respond(
                    ValueError(
                        f"Setting {requester} is out of scope for scope {provider}. Did you call an Envoy out of order?"
                    )
                )
            else:
                self.history.add(provider)
                self.event_queue.put((Events.SWAP, (requester, swap_value)))

                return False

        return True

    def handle_exception_event(self, exception: Exception):
        """
        Handle an exception event by raising the exception.

        Args:
            exception: The exception to raise

        Returns:
            Boolean indicating whether to continue processing events
        """

        if not isinstance(exception, Cancelation):

            exception = wrap_exception(exception, self.info)

            raise exception

        return False

    def handle_skip_event(self, provider: Any, requester: Any, value: Any):

        if provider == requester:

            self.respond()

            self.history.add(provider)

            raise SkipException(value)

        else:
            if requester in self.history:
                self.respond(
                    Mediator.OutOfOrderError(
                        f"Value was missed for {requester}. Did you call an Envoy out of order?"
                    )
                )

                return True
            else:
                self.history.add(provider)
                self.event_queue.put((Events.SKIP, (requester, value)))

                return False

    def respond(self, value: Optional[Any] = None):
        """
        Set the value for a pending value request.

        Args:
            value: The value to provide
        """

        self.response_queue.put(value)

        self.wait()

    ### Requester Methods ###

    @property
    def frame(self) -> FrameType:
        """
        Get the frame of the intervention function.

        Returns:
            The frame of the intervention function
        """
        
       

        frame = get_non_nnsight_frame()

        return frame

    def iterate(self, requester: Any):

        return f"{requester}.i{self.iteration}"

    def push(self):
        """Push local variables to the interleaver state."""
        
<<<<<<< HEAD
        state = {k: v for k, v in self.frame.f_locals.items() if not k.startswith("__nnsight") and (v is not self.intervention.__globals__.get(k, None))}
=======
        state = {k: v for k, v in self.frame.f_locals.items() if not k.startswith("__nnsight") and (v is not self.original_globals.get(k, None))}
>>>>>>> 69debb80
        
         # this does not handle the case of a fn thats called in an invoker. this will push vars directly to where the invoke was called not the fn. really we need to grad the f_back of the <nnsight> frame. If its in threading.py, then we use info.frame
        push_variables(self.info.frame, state)
        

    def pull(self):
        """Pull variables from the interleaver state to the frame globals."""
        
<<<<<<< HEAD
        state = {**self.info.frame.f_locals}
        
        for key in {**state}:
            if key in self.frame.f_locals and key not in self.original_globals:
                del state[key]
            elif key not in self.frame.f_locals and key in self.original_globals:
=======
        state = {k: v for k, v in self.info.frame.f_locals.items() if not k.startswith("__nnsight")}
        
        for key in {**state}:
            if key in self.frame.f_locals:
                del state[key]
            elif key in self.original_globals:
>>>>>>> 69debb80
                state[key] = self.original_globals[key]

        push_variables(self.frame, state)

    def send(self, event: Events, requester: Any):
        """
        Send an event to the event queue and wait for a response.

        Args:
            event: The event to send
            requester: The identifier of the requester

        Returns:
            The response from the provider
        """
        self.push()

        self.event_queue.put((event, requester))

        response = self.response_queue.get()

        self.pull()

        if isinstance(response, Exception):
            raise response

        return response

    def request(self, requester: Any):
        """
        Request a value from a specific provider.

        Args:
            requester: The identifier of the provider to request a value from

        Returns:
            The requested value
        """

        value = self.send(Events.VALUE, requester)

        return value

    def swap(self, requester: Any, value: Any):
        """
        Set a value to swap during execution.

        Args:
            requester: The identifier of the requester
            value: The value to swap in
        """

        self.send(Events.SWAP, (requester, value))

    def iter(self, mediator: Mediator, iteration: Union[int, slice]):
        """
        Iterate a mediator a specified number of times.

        Args:
            mediator: The mediator to iterate
            iteration: The number of iterations
        """

        def do_iteration(iter: int):

            mediator.iteration = iter
            mediator.args = list([mediator.iteration])
            
            self.send(Events.REGISTER, mediator)

        if isinstance(iteration, slice):

            i = iteration.start if iteration.start is not None else self.iteration

            stop = iteration.stop

            while True:

                do_iteration(i)

                if stop is None:
                    if self.all_stop is not None:
                        stop = self.all_stop
                
                    elif self.interleaver.default_all is not None:
                        stop = self.interleaver.default_all

                i += 1

                if stop is not None and i >= stop:
                    break

        elif isinstance(iteration, list):

            iteration.sort()

            for i in iteration:
                do_iteration(i)

        elif isinstance(iteration, int):

            do_iteration(iteration)

    def stop(self):
        """Stop the execution of the model by raising an EarlyStopException."""

        self.push()

        raise EarlyStopException()

    def skip(self, requester: Any, value: Any):

        self.send(Events.SKIP, (requester, value))

    def end(self):
        """Signal that execution should continue without further intervention."""

        self.push()

        self.event_queue.put((Events.END, None))

    def exception(self, exception: Exception):
        """
        Signal that an exception occurred during intervention.

        Args:
            exception: The exception that occurred
        """
        self.event_queue.put((Events.EXCEPTION, exception))

    def set_user_cache(self, cache: "Cache"):
        """
        Set the user cache for this mediator.

        Args:
            cache: The cache to set
        """

        self.user_cache.append(cache)

    ### Serialization ###

    def __getstate__(self):
        """Get the state of the mediator for serialization."""

        return {
            "name": self.name,
            "info": self.info,
            "batch_group": self.batch_group,
            "intervention": self.intervention,
            "all_stop": self.all_stop,
        }

    def __setstate__(self, state):
        """Set the state of the mediator for deserialization."""
        self.name = state["name"]
        self.info = state["info"]
        self.batch_group = state["batch_group"]
        self.intervention = state["intervention"]
        self.all_stop = state["all_stop"]
        
        self.event_queue = Queue()
        self.response_queue = Queue()

        self.thread = None
        self.interleaver = None
        self.child: Mediator = None
        self.history = set()
        self.user_cache: "Cache" = list()
        self.iteration = 0
        self.args = list()
        self.original_globals = {}<|MERGE_RESOLUTION|>--- conflicted
+++ resolved
@@ -738,11 +738,7 @@
     def push(self):
         """Push local variables to the interleaver state."""
         
-<<<<<<< HEAD
-        state = {k: v for k, v in self.frame.f_locals.items() if not k.startswith("__nnsight") and (v is not self.intervention.__globals__.get(k, None))}
-=======
         state = {k: v for k, v in self.frame.f_locals.items() if not k.startswith("__nnsight") and (v is not self.original_globals.get(k, None))}
->>>>>>> 69debb80
         
          # this does not handle the case of a fn thats called in an invoker. this will push vars directly to where the invoke was called not the fn. really we need to grad the f_back of the <nnsight> frame. If its in threading.py, then we use info.frame
         push_variables(self.info.frame, state)
@@ -751,21 +747,12 @@
     def pull(self):
         """Pull variables from the interleaver state to the frame globals."""
         
-<<<<<<< HEAD
-        state = {**self.info.frame.f_locals}
-        
-        for key in {**state}:
-            if key in self.frame.f_locals and key not in self.original_globals:
-                del state[key]
-            elif key not in self.frame.f_locals and key in self.original_globals:
-=======
         state = {k: v for k, v in self.info.frame.f_locals.items() if not k.startswith("__nnsight")}
         
         for key in {**state}:
             if key in self.frame.f_locals:
                 del state[key]
             elif key in self.original_globals:
->>>>>>> 69debb80
                 state[key] = self.original_globals[key]
 
         push_variables(self.frame, state)
