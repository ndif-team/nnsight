--- conflicted
+++ resolved
@@ -68,36 +68,20 @@
     
     
 
-<<<<<<< HEAD
     def initilaize(
-=======
-    def __init__(
->>>>>>> f231ca86
         self,
         invokers: List[Mediator],
         tracer: InterleavingTracer,
         batcher: Batcher = None,
         user_cache: Optional[Cache] = None,
-<<<<<<< HEAD
     ):
-=======
-    ) -> None:
-        """
-        Initialize an Interleaver with mediators.
-
-        Args:
-            mediators: A list of Mediator objects that define intervention logic
-        """
->>>>>>> f231ca86
-
-        self.patcher = None
+
         self.invokers = invokers
         self.batcher = batcher if batcher is not None else Batcher()
         self.tracer = tracer
         self.mediators: Dict[str, Mediator] = {}
         self.state = dict()
         self.iteration_tracker = defaultdict(int)
-<<<<<<< HEAD
         self.default_all = None
         self.user_cache = user_cache
         
@@ -118,13 +102,6 @@
     @property
     def interleaving(self):
         return getattr(self, "mediators", None) is not None
-=======
-
-        self.user_cache: Optional[Cache] = user_cache
-
-        # TODO legacy?
-        self.default_all = None
->>>>>>> f231ca86
 
     def iterate(self, provider: str):
 
@@ -134,22 +111,15 @@
 
         return f"{provider}.i{iteration}"
 
-<<<<<<< HEAD
     def wrap_module(self, module: torch.nn.Module):
 
         skip = None
-=======
-    def wrap(self, fn: Callable):
-        """
-        Wrap a function to intercept inputs and outputs for intervention.
->>>>>>> f231ca86
 
         forward = module.forward
 
         @wraps(module.forward)
         def skippable_forward(*args, **kwargs):
 
-<<<<<<< HEAD
             nonlocal skip
 
             if skip is None or not self.interleaving:
@@ -161,13 +131,6 @@
             return skip
 
         module.forward = skippable_forward
-=======
-        @wraps(fn)
-        def inner(module: torch.nn.Module, *args, **kwargs):
-
-            if torch.compiler.is_compiling():
-                return fn(module, *args, **kwargs)
->>>>>>> f231ca86
 
         def input_hook(module: torch.nn.Module, args, kwargs):
 
@@ -176,11 +139,7 @@
 
             provider = module.__path__
 
-<<<<<<< HEAD
             nonlocal skip
-=======
-            # Call our hook before the original __call__
->>>>>>> f231ca86
 
             try:
                 inputs = self.handle(f"{provider}.input", (args, kwargs), iterate=True)
@@ -188,14 +147,6 @@
                 skip = e.value
             else:
                 args, kwargs = inputs
-<<<<<<< HEAD
-=======
-                value = fn(module, *args, **kwargs)
-
-            value = self.handle(self.iterate(f"{provider}.output"), value)
-
-            return value
->>>>>>> f231ca86
 
             return args, kwargs
 
@@ -255,84 +206,6 @@
 
         return inner
 
-<<<<<<< HEAD
-    def wrap_grad(self):
-        """
-        Create a hook for gradient intervention.
-
-        Returns:
-            A function that can be used to intercept gradients
-        """
-
-        def wrap(tensor: torch.Tensor):
-
-            # Only wrap the tensor once
-            if tensor._backward_hooks:
-                return
-
-            # We are providing the grad of the tensor
-            provider = id(tensor)
-
-            # Well need to remove the hook
-            hook = None
-
-            # On backwards for this tensor
-            def inner(grad: torch.Tensor):
-
-                hook.remove()
-                # Inject the grad value
-                # Possibly editing it in the process
-                grad = self.handle(f"{provider}.grad", grad)
-
-                return grad
-
-            # Register the hook
-            hook = tensor.register_hook(inner)
-
-        def getter(tensor: torch.Tensor):
-
-            wrap(tensor)
-
-            requester = id(tensor)
-
-            return self.current.request(f"{requester}.grad")
-
-        def setter(tensor: torch.Tensor, value: torch.Tensor):
-
-            wrap(tensor)
-
-            requester = id(tensor)
-
-            return self.current.swap(f"{requester}.grad", value)
-
-        return property(getter, setter)
-
-    def wrap_backward(self, fn: Callable):
-        """
-        Wrap the backward method to intercept backpropagation.
-
-        Returns:
-            A wrapped version of the backward method
-        """
-
-        def inner(tensor: torch.Tensor, *args, **kwargs):
-
-            from .tracing.backwards import BackwardsTracer
-
-            try:
-
-                tracer = BackwardsTracer(tensor, fn, self, *args, **kwargs)
-
-            except WithBlockNotFoundError:
-
-                return fn(tensor, *args, **kwargs)
-
-            return tracer
-
-        return inner
-
-=======
->>>>>>> f231ca86
     def check_cache_full(self):
         """
         Print a warning if a module to be cached was missed.
@@ -369,20 +242,6 @@
             The Interleaver instance
         """
 
-        self.patcher = Patcher(
-            [
-<<<<<<< HEAD
-                Patch(
-                    torch.Tensor, self.wrap_backward(torch.Tensor.backward), "backward"
-                ),
-=======
-                Patch(torch.nn.Module, self.wrap(torch.nn.Module.__call__), "__call__"),
->>>>>>> f231ca86
-            ]
-        )
-
-        self.patcher.__enter__()
-
         # torch.Tensor.backward = self.wrap_backward()
         return self
 
@@ -399,8 +258,6 @@
         self.check_cache_full()
         
         self.cancel()
-
-        self.patcher.__exit__(None, None, None)
 
     def __call__(self, fn: Callable, *args, **kwargs):
         """
@@ -470,12 +327,9 @@
             The original or modified value
         """
 
-<<<<<<< HEAD
         if iterate:
             provider = self.iterate(provider)
 
-=======
->>>>>>> f231ca86
         old = self.batcher.current_value
 
         self.batcher.current_value = value
@@ -492,11 +346,7 @@
                 skip_count += 1
                 skip_values.append(e.value)
 
-<<<<<<< HEAD
-        if skip_count == batch_size:
-=======
         if skip_count == batch_size and batch_size > 0:
->>>>>>> f231ca86
 
             def _swap(*args):
                 return torch.cat(args, dim=0)
@@ -515,23 +365,8 @@
         if self.user_cache is not None and len(self.user_cache) > 0:
             for cache in self.user_cache:
                 cache.add(provider, value)
-<<<<<<< HEAD
 
         return value
-=======
-
-        return value
-
-    def cancel(self):
-        """Cancel all intervention threads."""
-
-        for mediator in list(self.mediators.values()):
-            mediator.cancel()
-
-        self.mediators = None
-        self.tracer = None
-        self.batcher = None
->>>>>>> f231ca86
 
     ### Requester Methods ###
 
@@ -826,40 +661,6 @@
             else:
                 self.history.add(provider)
                 self.event_queue.put((Events.SKIP, (requester, value)))
-<<<<<<< HEAD
-
-                return False
-
-    def handle_register_event(self, mediator: Mediator, fn: Optional[Callable] = None):
-        """
-        Handle a register event by registering a new mediator.
-
-        Args:
-            mediator: The mediator to register
-
-        Returns:
-            Boolean indicating whether to continue processing events
-        """
-
-        self.child = mediator
-
-        self.child.info.start_line += self.info.start_line - 1
-
-        mediator.start(self.interleaver)
-
-        self.response_queue.put(None)
-
-        if fn is not None:
-
-            fn()
-
-            self.response_queue.put(None)
-
-            self.wait()
-
-            self.handle()
-=======
->>>>>>> f231ca86
 
                 return False
 
@@ -975,8 +776,6 @@
             iteration: The number of iterations
         """
 
-<<<<<<< HEAD
-=======
         def do_iteration(iter: int):
 
             mediator.iteration = iter
@@ -988,7 +787,6 @@
 
             self.response_queue.get()
 
->>>>>>> f231ca86
         if isinstance(iteration, slice):
 
             i = iteration.start if iteration.start is not None else self.iteration
@@ -1007,8 +805,6 @@
                 if stop is not None and i >= stop:
                     break
 
-<<<<<<< HEAD
-=======
         elif isinstance(iteration, list):
 
             iteration.sort()
@@ -1016,18 +812,12 @@
             for i in iteration:
                 do_iteration(i)
 
->>>>>>> f231ca86
         elif isinstance(iteration, int):
 
             do_iteration(iteration)
 
         self.child = None
 
-<<<<<<< HEAD
-            self.register(mediator)
-
-=======
->>>>>>> f231ca86
     def stop(self):
         """Stop the execution of the model by raising an EarlyStopException."""
 
