--- conflicted
+++ resolved
@@ -69,43 +69,44 @@
 
     def __init__(
         self,
-        invokers: List[Mediator] = None,
+        mediators: List[Mediator] = None,
         tracer: InterleavingTracer = None,
         batcher: Batcher = None,
         user_cache: Optional[Cache] = None,
     ):
-        self.initialize(invokers, tracer, batcher, user_cache)
+        self.initialize(mediators, tracer, batcher, user_cache)
 
     def initialize(
         self,
-        invokers: List[Mediator],
+        mediators: List[Mediator],
         tracer: InterleavingTracer,
         batcher: Batcher = None,
         user_cache: Optional[Cache] = None,
     ):
-
-        self.invokers = invokers
+        
+        self.mediators: Dict[str, Mediator] = {mediator.name: mediator for mediator in mediators}
+
         self.tracer = tracer
         self.batcher = batcher if batcher is not None else Batcher()
         self.user_cache = user_cache
 
-        self.mediators: Dict[str, Mediator] = {}
+        self.default_all = None
+
+        self.current = None
         
-        self.default_all = None
-
-        self.current = None
+        for mediator in self:
+            mediator.start(self)
 
     def cancel(self):
         """Cancel all intervention threads."""
 
-        for mediator in list(self.mediators.values()):
+        for mediator in self:
             mediator.cancel()
 
         self.mediators = None
         self.tracer = None
         self.batcher = None
         self.user_cache = None
-        self.invokers = None
 
         self.current = None
 
@@ -128,7 +129,8 @@
         elif isinstance(iteration, tuple):
             iteration, mediator.iteration = iteration
 
-        return f"{requester}.i{iteration}"
+        x =  f"{requester}.i{iteration}"
+        return x
 
     def wrap_module(self, module: torch.nn.Module):
 
@@ -249,8 +251,6 @@
         self._interleaving = True
 
         try:
-            for invoker in self.invokers:
-                invoker.start(self)
 
             try:
                 self.handle()
@@ -274,7 +274,7 @@
 
         # If any mediators are still waiting for their values for their events, they probably called an Envoy out of order
         # Or their Envoy was not called.
-        for mediator in self.mediators.values():
+        for mediator in self:
 
             if not mediator.event_queue.empty():
                 requested_event, requester = mediator.event_queue.get()
@@ -302,7 +302,7 @@
         """
         Print a warning if a module to be cached was missed.
         """
-        for invoker in self.invokers:
+        for invoker in self:
             for cache in invoker.user_cache:
                 if cache.modules:
                     if cache.include_inputs and cache.include_output:
@@ -348,46 +348,35 @@
         original_provider = provider
         original_value = self.batcher.current_value
 
-        if iterate:
-            provider = self.iterate_provider(provider)
-
         self.batcher.current_value = value
 
         skip_count = 0
         skip_values = []
 
-        for mediator in self.invokers:
-
-<<<<<<< HEAD
-            try:
-                mediator.handle(provider)
-            except SkipException as e:
-                skip_count += 1
-                skip_values.append(e.value)
+        for mediator in list(self.mediators.values()):
+
+            with mediator:
                 
-            if iterate:
-                mediator.iteration_tracker[original_provider] += 1
-=======
-            with mediator:
-
+                if iterate:
+                    provider = self.iterate_provider(original_provider)
+                                        
                 try:
                     mediator.handle(provider)
                 except SkipException as e:
                     skip_count += 1
                     skip_values.append(e.value)
 
-        if iterate:
-            self.iteration_tracker[original_provider] += 1
->>>>>>> e7b4afc9
-
-        if skip_count == len(self.invokers) and self.invokers:
+                if iterate and mediator.alive:
+                    mediator.iteration_tracker[original_provider] += 1
+
+        if skip_count == len(self.mediators) and self.mediators:
 
             def _swap(*args):
                 return torch.cat(args, dim=0)
 
             skip_value = applyn(skip_values, _swap, torch.Tensor)
             raise SkipException(skip_value)
-        elif skip_count > 0 and skip_count < len(self.invokers):
+        elif skip_count > 0 and skip_count < len(self.mediators):
             raise ValueError(
                 f"A module skip must be applied to all the invokers defined in the tracer!"
             )
@@ -405,6 +394,10 @@
                 cache.add(provider, value)
 
         return value
+    
+    
+    def __iter__(self):
+        return iter([mediator for mediator in self.mediators.values() if not mediator.cancelled])
 
     ### Requester Methods ###
 
@@ -453,18 +446,20 @@
         self.name = name if name else f"Mediator{id(self)}"
         self.info = info
         self.batch_group = batch_group
+        
+        self.interleaver = None
 
         self.event_queue = SimpleQueue()
         self.response_queue = SimpleQueue()
 
         self.worker = None
-        self.interleaver = None
+        
         self.history = set()
         self.user_cache: List["Cache"] = list()
         self.iteration_tracker = defaultdict(int)
         self.iteration = 0
         self.all_stop: Optional[int] = stop
-
+        self.cancelled = False
         self.args = list()
 
         self.original_globals = {}
@@ -494,8 +489,6 @@
             interleaver: The interleaver managing this mediator
         """
         self.interleaver = interleaver
-
-        self.interleaver.mediators[self.name] = self
 
         self.original_globals = self.intervention.__globals__.copy()
 
@@ -524,10 +517,11 @@
     def cancel(self):
         """Cancel the intervention thread and clear caches."""
         # TODO custom canceled error
-
-        self.interleaver.mediators.pop(self.name)
-
+        
+        self.cancelled = True
+        
         self.history.clear()
+        self.iteration_tracker.clear()
 
         self.worker = None
 
@@ -577,15 +571,6 @@
         if event == Events.END:
             self.handle_end_event()
 
-        # TODO maybe move this to the interleaver to cache the pre-iteration provider
-        if self.user_cache and provider is not None:
-
-            for cache in self.user_cache:
-                cache.add(
-                    provider,
-                    self.interleaver.batcher.narrow(self.batch_group),
-                )
-
     def handle_barrier_event(self, provider: Any, participants: Set[str]):
         """
         Handle a barrier event by setting a barrier.
@@ -593,7 +578,7 @@
 
         if participants is not None:
 
-            for mediator in self.interleaver.invokers:
+            for mediator in self.interleaver:
 
                 if mediator.name in participants:
 
@@ -807,14 +792,14 @@
         """
 
         # TODO find a way to only push if there are multiple invokers AND they share the same parent frame
-        if len(self.interleaver.invokers) > 1 and CONFIG.APP.CROSS_INVOKER:
+        if len(self.interleaver.mediators) > 1 and CONFIG.APP.CROSS_INVOKER:
             self.push()
 
         self.event_queue.put((event, requester))
 
         response = self.response_queue.get()
 
-        if len(self.interleaver.invokers) > 1 and CONFIG.APP.CROSS_INVOKER:
+        if len(self.interleaver.mediators) > 1 and CONFIG.APP.CROSS_INVOKER:
             self.pull()
 
         if isinstance(response, Exception):
@@ -896,6 +881,7 @@
             "batch_group": self.batch_group,
             "intervention": self.intervention,
             "all_stop": self.all_stop,
+            "iteration_tracker": self.iteration_tracker,
         }
 
     def __setstate__(self, state):
@@ -905,7 +891,7 @@
         self.batch_group = state["batch_group"]
         self.intervention = state["intervention"]
         self.all_stop = state["all_stop"]
-
+        self.iteration_tracker = state["iteration_tracker"]
         self.event_queue = SimpleQueue()
         self.response_queue = SimpleQueue()
 
