--- conflicted
+++ resolved
@@ -466,7 +466,6 @@
         
         while process:
             
-<<<<<<< HEAD
             value = self.interleaver.batcher.current_value
 
             event, data = self.event_queue.get()
@@ -491,13 +490,6 @@
 
         # TODO maybe move this to the interleaver to cache the pre-iteration provider
         if self.user_cache is not None and provider is not None:
-=======
-            self.batch_size = (
-                sum(self.batch_groups[-1]) if batch_size is None else batch_size
-            )
-        else:
-            self.batch_size = batch_size
->>>>>>> bcb756da
 
             self.user_cache.add(provider, self.interleaver.batcher.current_value)
                         
