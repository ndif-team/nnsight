from __future__ import annotations

import inspect
import io
import os
import time
from typing import TYPE_CHECKING, Any, Callable, Dict, Optional, Tuple

import requests
import socketio
import torch
from tqdm.auto import tqdm

from ... import __IPYTHON__, CONFIG, __version__
from ..._c.py_mount import mount, unmount
from ...intervention.serialization import load, save
from ...log import remote_logger
from ...schema.request import RequestModel
from ...schema.response import RESULT, ResponseModel
from ..tracing.tracer import Tracer
from .base import Backend


class RemoteException(Exception):
    pass

class RemoteBackend(Backend):
    """Backend to execute a context object via a remote service.

    Context object must inherit from RemoteMixin and implement its methods.

    Attributes:

        url (str): Remote host url. Defaults to that set in CONFIG.API.HOST.
    """

    def __init__(
        self,
        model_key: str,
        host: str = None,
        blocking: bool = True,
        job_id: str = None,
        ssl: bool = None,
        api_key: str = "",
        callback: str = "",
    ) -> None:

        self.model_key = model_key
        
        self.host = host or os.environ.get("NDIF_HOST", None) or CONFIG.API.HOST
        self.api_key = api_key or os.environ.get("NDIF_API_KEY", None) or CONFIG.API.APIKEY

        self.job_id = job_id
        self.ssl = CONFIG.API.SSL if ssl is None else ssl
        self.zlib = CONFIG.API.ZLIB
        self.blocking = blocking
        self.callback = callback
<<<<<<< HEAD
        
=======
        self.job_status = None

        self.host = host or CONFIG.API.HOST
>>>>>>> 64098105
        self.address = f"http{'s' if self.ssl else ''}://{self.host}"
        self.ws_address = f"ws{'s' if CONFIG.API.SSL else ''}://{self.host}"
        
        self.job_status = None

    def request(self, tracer: Tracer) -> Tuple[bytes, Dict[str, str]]:

        interventions = super().__call__(tracer)

        data = RequestModel(interventions=interventions, tracer=tracer).serialize(
            self.zlib
        )

        headers = {
            "nnsight-model-key": self.model_key,
            "nnsight-zlib": str(self.zlib),
            "nnsight-version": __version__,
            "ndif-api-key": self.api_key,
            "ndif-timestamp": str(time.time()),
            "ndif-callback": self.callback,
        }

        return data, headers

    def __call__(self, tracer = None):

        if self.blocking:

            # Do blocking request.
            result = self.blocking_request(tracer)

        else:

            # Otherwise we are getting the status / result of the existing job.
            result = self.non_blocking_request(tracer)

        if tracer is not None and result is not None:
            tracer.push(result)
            
        return result

    def handle_response(
        self, response: ResponseModel, tracer: Optional[Tracer] = None
    ) -> Optional[RESULT]:
        """Handles incoming response data.

        Logs the response object.
        If the job is completed, retrieve and stream the result from the remote endpoint.
        Use torch.load to decode and load the `ResultModel` into memory.
        Use the backend object's .handle_result method to handle the decoded result.

        Args:
            response (Any): Json data to concert to `ResponseModel`

        Raises:
            Exception: If the job's status is `ResponseModel.JobStatus.ERROR`

        Returns:
            ResponseModel: ResponseModel.
        """
        
        self.job_status = response.status
        
        if response.status == ResponseModel.JobStatus.ERROR:
            raise RemoteException(f"{response.description}\nRemote exception.")

        # Log response for user
        response.log(remote_logger)
        self.job_status = response.status

        # If job is completed:
        if response.status == ResponseModel.JobStatus.COMPLETED:

            # If the response has no result data, it was too big and we need to stream it from the server.
            if response.data is None:

                result = self.get_result(response.id)
            else:

                result = response.data
                
            return result
                
        elif response.status == ResponseModel.JobStatus.STREAM:
            
            model = getattr(tracer, "model", None)
            
            fn = load(response.data, model)
            
            local_tracer = LocalTracer(_info=tracer.info)
            
            local_tracer.execute(fn)

            


    def submit_request(
        self, data: bytes, headers: Dict[str, Any]
    ) -> Optional[ResponseModel]:
        """Sends request to the remote endpoint and handles the response object.

        Raises:
            Exception: If there was a status code other than 200 for the response.

        Returns:
            (ResponseModel): Response.
        """

        from ...schema.response import ResponseModel

        headers["Content-Type"] = "application/octet-stream"

        response = requests.post(
            f"{self.address}/request",
            data=data,
            headers=headers,
        )

        if response.status_code == 200:

            response = ResponseModel(**response.json())
            
            self.job_id = response.id

            self.handle_response(response)

            return response

        else:
            try:
                msg = response.json()["detail"]
            except:
                msg = response.reason
            raise ConnectionError(msg)

    def get_response(self) -> Optional[RESULT]:
        """Retrieves and handles the response object from the remote endpoint.

        Raises:
            Exception: If there was a status code other than 200 for the response.

        Returns:
            (ResponseModel): Response.
        """

        from ...schema.response import ResponseModel

        response = requests.get(
            f"{self.address}/response/{self.job_id}",
            headers={"ndif-api-key": self.api_key},
        )

        if response.status_code == 200:

            response = ResponseModel(**response.json())

            return self.handle_response(response)

        else:

            raise Exception(response.reason)

    def get_result(self, id: str) -> RESULT:

        result_bytes = io.BytesIO()
        result_bytes.seek(0)

        # Get result from result url using job id.
        with requests.get(
            url=f"{self.address}/result/{id}",
            stream=True,
        ) as stream:
            # Total size of incoming data.
            total_size = float(stream.headers["Content-length"])

            with tqdm(
                total=total_size,
                unit="B",
                unit_scale=True,
                desc="Downloading result",
            ) as progress_bar:
                # chunk_size=None so server determines chunk size.
                for data in stream.iter_content(chunk_size=None):
                    progress_bar.update(len(data))
                    result_bytes.write(data)

        # Move cursor to beginning of bytes.
        result_bytes.seek(0)

        # Decode bytes with pickle and then into pydantic object.
        result = torch.load(result_bytes, map_location="cpu", weights_only=False)

        # Close bytes
        result_bytes.close()

        return result

    def blocking_request(self, tracer: Tracer) -> Optional[RESULT]:
        """Send intervention request to the remote service while waiting for updates via websocket.

        Args:
            request (RequestModel):Request.
        """

        # We need to do some processing / optimizations on both the graph were sending remotely
        # and our local intervention graph. In order handle the more complex Protocols for streaming.

        # Create a socketio connection to the server.
        with socketio.SimpleClient(reconnection_attempts=10) as sio:
            # Connect
            sio.connect(
                self.ws_address,
                socketio_path="/ws/socket.io",
                transports=["websocket"],
                wait_timeout=10,
            )

            data, headers = self.request(tracer)

            headers["ndif-session_id"] = sio.sid

            # Submit request via
            response = self.submit_request(data, headers)

            try:
                LocalTracer.register(lambda data: self.stream_send(data, sio))
                # Loop until
                while True:

                    # Get pickled bytes value from the websocket.
                    response = sio.receive()[1]
                    # Convert to pydantic object.
                    response = ResponseModel.unpickle(response)
                    # Handle the response.
                    result = self.handle_response(response, tracer=tracer)
                    # Break when completed.
                    if result is not None:
                        return result

            except Exception as e:

                raise e
            
            finally:
                LocalTracer.deregister()
        

    def stream_send(
        self, values: Dict[int, Any],  sio: socketio.SimpleClient
    ):
        """Upload some value to the remote service for some job id.

        Args:
            value (Any): Value to upload
            job_id (str): Job id.
            sio (socketio.SimpleClient): Connected websocket client.
        """
        
        data = save(values)

        sio.emit(
            "stream_upload",
            data=(data, self.job_id),
        )

    def non_blocking_request(self, tracer: Tracer):
        """Send intervention request to the remote service if request provided. Otherwise get job status.

        Sets CONFIG.API.JOB_ID on initial request as to later get the status of said job.

        When job is completed, clear CONFIG.API.JOB_ID to request a new job.

        Args:
            request (RequestModel): Request if submitting a new request. Defaults to None
        """

        if self.job_id is None:

            data, headers = self.request(tracer)

            # Submit request via
            response = self.submit_request(data, headers)

            self.job_id = response.id
            
        else:

            result = self.get_response()

            return result



class LocalTracer(Tracer):
    
    _send: Callable = None
    
    def __init__(self, *args, **kwargs):
        super().__init__(*args, **kwargs)
        
        self.remotes = set()
        
    @classmethod
    def register(cls, send_fn: Callable):
        
        cls._send = send_fn
        
    @classmethod
    def deregister(cls):
        
        cls._send = None
    
    def _save_remote(self, obj: Any):
        
        self.remotes.add(id(obj))
        
    def execute(self, fn: Callable):
        
        mount(self._save_remote, "remote")
        
        fn(self, self.info)
        
        unmount("remote")
        
        return 
        
    def push(self):
        
        # Find the frame where the traced code is executing
        state_frame = inspect.currentframe().f_back

        state = state_frame.f_locals
        
        super().push(state)
        
        state = {k:v for k,v in state.items() if id(v) in self.remotes}

        LocalTracer._send(state)<|MERGE_RESOLUTION|>--- conflicted
+++ resolved
@@ -55,13 +55,7 @@
         self.zlib = CONFIG.API.ZLIB
         self.blocking = blocking
         self.callback = callback
-<<<<<<< HEAD
-        
-=======
-        self.job_status = None
-
-        self.host = host or CONFIG.API.HOST
->>>>>>> 64098105
+        
         self.address = f"http{'s' if self.ssl else ''}://{self.host}"
         self.ws_address = f"ws{'s' if CONFIG.API.SSL else ''}://{self.host}"
         
